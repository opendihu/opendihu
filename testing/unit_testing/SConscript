# SConscript file for testing
#

Import('env')     # import Environment object from calling SConstruct

# if the option no_tests was given, quit the script
if not env['no_tests']:

  # choose the variant directory depending on the build target
  if env["BUILD_TYPE"] == "debug":
    variant_directory = "build_debug"
  elif env["BUILD_TYPE"] == "releasewithdebuginfo":
    variant_directory = "build_release_with_debug_info"
  else:
    variant_directory = "build_release"

  # ---- serial unit tests ----
  if True:
    # define the source files
    src_files = Glob('src/1_rank/*.cpp')

    # all src files:
    src_files = ['src/1_rank/diffusion.cpp',
                'src/1_rank/cellml.cpp',
                'src/1_rank/faces.cpp',
                'src/1_rank/field_variable.cpp',
                'src/1_rank/laplace_1d.cpp',
                'src/1_rank/laplace_2d.cpp',
                'src/1_rank/laplace_3d.cpp',
                'src/1_rank/main.cpp',
                'src/1_rank/mesh.cpp',
                'src/1_rank/neumann_boundary_conditions_1d.cpp',
                'src/1_rank/neumann_boundary_conditions_2d.cpp',
                'src/1_rank/neumann_boundary_conditions_3d.cpp',
                'src/1_rank/numerical_integration.cpp',
                'src/1_rank/operator_splitting.cpp',
                'src/1_rank/output.cpp',
                'src/1_rank/poisson.cpp',
                # 'src/1_rank/solid_mechanics.cpp',
                'src/1_rank/unstructured_deformable.cpp',
                'src/1_rank/composite_mesh.cpp',
                'src/utility.cpp']

    #src_files = ['src/1_rank/solid_mechanics.cpp', 'src/1_rank/main.cpp', 'src/utility.cpp']
    #print("")
    #print("WARNING: only compiling tests ",src_files)

    program = env.Program('1_rank_tests', source=src_files)

    # add command that runs the tests after build
    # "--allow-run-as-root" is required for the run in a docker container
    test = env.Command(target = 'test1', source = './1_rank_tests', action = 
      'cd testing/unit_testing/'+variant_directory+' && mpirun -n 1 --allow-run-as-root -quiet ./1_rank_tests || [ -f "SUCCESS1" ]')

    AlwaysBuild(test)


  # ---- parallel unit tests: 2 ranks ----
  if True:
    src_files = ['src/2_ranks/laplace_1d.cpp',
                 'src/2_ranks/laplace_2d.cpp',
                 'src/2_ranks/laplace_3d.cpp',
                 'src/2_ranks/diffusion.cpp',
                 'src/2_ranks/poisson.cpp',
                 'src/2_ranks/neumann_boundary_conditions.cpp',
                 # 'src/2_rank/solid_mechanics.cpp',
                 'src/2_ranks/main.cpp',
                 'src/utility.cpp',
                 'src/2_ranks/partitioned_petsc_vec.cpp',
                 'src/2_ranks/composite_mesh.cpp']
    #src_files = ['src/2_ranks/solid_mechanics.cpp', 'src/2_ranks/main.cpp', 'src/utility.cpp']
    #print("")
    #print("WARNING: only compiling tests ",src_files)

    program = env.Program('2_ranks_tests', source=src_files)

    # Add command that runs the tests after build, there is a construction that some MPI ranks can fail after they are successfully done because they are aborted because MPI_Finalize cannot be called in unit tests because after that MPI_Init cannot be called again and this would be needed to run multiple unit tests in one executable.
    test = env.Command(target = 'test2', source = './2_ranks_tests', action = 
      'cd testing/unit_testing/'+variant_directory+' && mpirun -n 2 --allow-run-as-root -quiet ./2_ranks_tests || [ -f "SUCCESS2" ]')

    AlwaysBuild(test)

  # ---- parallel unit tests: 6 ranks ----
<<<<<<< HEAD
  if True:
=======
  if True and not env["circle_ci"]:
>>>>>>> 02edc7db
    src_files = ['src/6_ranks/numberings.cpp', 
                 'src/6_ranks/diffusion.cpp', 
                 'src/6_ranks/partitioned_petsc_vec.cpp', 
                 'src/6_ranks/main.cpp', 
                 'src/utility.cpp']
    #src_files = ['src/6_ranks/partitioned_petsc_vec.cpp', 'src/6_ranks/main.cpp', 'src/utility.cpp']

    program = env.Program('6_ranks_tests', source=src_files)

    # add command that runs the tests after build
    if env["circle_ci"]:
      test = env.Command(target = 'test6', source = './6_ranks_tests', action = 
      'cd testing/unit_testing/'+variant_directory+' && mpirun -n 6 --oversubscribe --allow-run-as-root -quiet ./6_ranks_tests || [ -f "SUCCESS6" ]')
    else:
      test = env.Command(target = 'test6', source = './6_ranks_tests', action = 
      'cd testing/unit_testing/'+variant_directory+' && mpirun -n 6 --allow-run-as-root -quiet ./6_ranks_tests || [ -f "SUCCESS6" ]')

    AlwaysBuild(test)

  # ---- test compilation of examples ----
  if True and not env["circle_ci"]:
    # only in release mode
    if env["BUILD_TYPE"] == "release":
      test = env.Command(target = 'test_examples', source = None, action = 'cd scripts && ./check_if_examples_compile.sh')
      Depends(test, '../../../core/build_release/libopendihu.a')

   # summary command, exit 1 if one the three tests failed
  test = env.Command(target = 'summary', source = None, action = 'cd testing/unit_testing/'+variant_directory+' && \
    [ -f "SUCCESS1" ] && (echo unit tests on 1 rank SUCCEDED) || (echo unit tests on 1 rank FAILED) && \
    [ -f "SUCCESS2" ] && (echo unit tests on 2 ranks SUCCEDED) || (echo unit tests on 2 ranks FAILED)  && \
    [ -f "SUCCESS6" ] && (echo unit tests on 6 ranks SUCCEDED) || (echo unit tests on 6 ranks FAILED) && \
    (([ ! -f "SUCCESS1" ] || [ ! -f "SUCCESS2" ] || [ ! -f "SUCCESS6" ]) && exit 1) || exit 0')

  if env["BUILD_TYPE"] == "release" and not env["circle_ci"]:
    Depends(test, ['test_examples', 'test1', 'test2', 'test6'])
  if env["circle_ci"]:
    Depends(test, ['test1', 'test2'])
  else:
    Depends(test, ['test1', 'test2', 'test6'])

if env['travis_ci']:
  test = env.Command(target = 'test_examples', source = None, action = 'cd scripts && ./check_if_examples_compile.sh')
  AlwaysBuild(test)

  <|MERGE_RESOLUTION|>--- conflicted
+++ resolved
@@ -81,11 +81,7 @@
     AlwaysBuild(test)
 
   # ---- parallel unit tests: 6 ranks ----
-<<<<<<< HEAD
   if True:
-=======
-  if True and not env["circle_ci"]:
->>>>>>> 02edc7db
     src_files = ['src/6_ranks/numberings.cpp', 
                  'src/6_ranks/diffusion.cpp', 
                  'src/6_ranks/partitioned_petsc_vec.cpp', 
