#!../../../../../dependencies/python/install/bin/python3
# -*- coding: utf-8 -*-

import os, sys
import subprocess
import compute_error
import numpy as np
import matplotlib
matplotlib.use('Agg')
import matplotlib.pyplot as plt

# set global parameters for font sizes
plt.rcParams.update({'font.size': 20})
plt.rcParams['lines.linewidth'] = 3
plt.rcParams['lines.markersize'] = 8

def run(dt_0D, dt_1D, dt_3D, output_name):   
  command = "rm -f out/{output_name}* && mpirun -n 2 ./multiple_fibers ../multiple_fibers_settings.py {dt_0D} {dt_1D} {dt_3D} {output_name}"\
   .format(dt_0D=dt_0D, dt_1D=dt_1D, dt_3D=dt_3D, output_name=output_name)

  try:
    print(command)
    subprocess.check_call(command, shell=True)
  except:
    pass
    
# arguments: <dt_0D> <dt_1D> <dt_3D> <output_name>

<<<<<<< HEAD
# reference simulation
dt_1D = 1e-6                      # timestep width of diffusion
dt_0D = 1e-6                      # timestep width of ODEs
dt_3D = 1e-5                      # overall timestep width of splitting
run(dt_0D, dt_1D, dt_3D, "reference")
=======
if True:
  # reference simulation
  dt_1D = 1e-8                      # timestep width of diffusion
  dt_0D = 1e-8                      # timestep width of ODEs
  dt_3D = 1e-8                      # overall timestep width of splitting
  run(dt_0D, dt_1D, dt_3D, "reference")
>>>>>>> 5479102c

  # simulations to evaluate precision
  dt_1D = 1e-6                      # timestep width of diffusion
  dt_0D = 1e-6                      # timestep width of ODEs
  dt_3D = 1e-5                      # overall timestep width of splitting

  # Suggestion by Aaron for 0D: dt_0D=7*1e-5, gives relative error: 1e-4 after t=100

  #####################################
  # evaluate dt_1D
  n = 50
  xlist = np.logspace(-6,-2,n)  # spaced evenly on a log scale.
  ylist = np.zeros(n)

  for i,dt_1D in enumerate(xlist):
    dt_3D = dt_1D
    
    run(dt_0D, dt_1D, dt_3D, "evaluate")
    error = compute_error.compute_error("out/reference", "out/evaluate", "solution")
    ylist[i] = error
    print("dt_1D: {}, error: {}".format(dt_1D,error))

  # print to console and save to file
  with open("dt_1D.csv", "w") as f:
    f.write("dt_1D;error\n")
    for t,error in zip(xlist,ylist):
      print("dt_1D: {}, error: {}".format(t,error))
      f.write("{};{}\n".format(t,error))
      
  # create plot
  plt.figure(figsize=(10,8))
  plt.plot(xlist,ylist,'b+-')
  plt.xlabel('dt_1D')
  plt.ylabel('relative error')
  plt.xscale('log')
  plt.yscale('log')

  plt.savefig("dt_1D.pdf")
  #
  #dt_1D: 1e-06, error: 9.223602548973777e-07
  #dt_1D: 2.782559402207126e-06, error: 6.918122701955344e-07
  #dt_1D: 7.742636826811277e-06, error: 2.3090985353027554e-07
  #dt_1D: 2.1544346900318823e-05, error: 1.3808642879458062e-06
  #dt_1D: 5.994842503189409e-05, error: 5.743946480651069e-06
  #dt_1D: 0.0001668100537200059, error: 1.805607838942555e-05
  #dt_1D: 0.00046415888336127773, error: 5.139642235485197e-05
  #dt_1D: 0.0012915496650148827, error: 0.00013979816121055584
  #dt_1D: 0.003593813663804626, error: 0.0003649962662019944
  #dt_1D: 0.01, error: 0.0009032256016649748
  #
  # -> dt_1D = 5e-4


  #####################################
  # evaluate dt_0D
  dt_1D = 1e-6                      # timestep width of diffusion
  dt_0D = 1e-6                      # timestep width of ODEs
  dt_3D = 1e-5                      # overall timestep width of splitting

  xlist = np.logspace(-6,-2,n)  # spaced evenly on a log scale.
  ylist = np.zeros(n)

  for i,dt_0D in enumerate(xlist):
    dt_3D = dt_0D
    
    run(dt_0D, dt_1D, dt_3D, "evaluate")
    error = compute_error.compute_error("out/reference", "out/evaluate", "solution")
    ylist[i] = error
    print("dt_0D: {}, error: {}".format(dt_0D,error))

  # print to console and save to file
  with open("dt_0D.csv", "w") as f:
    f.write("dt_0D;error\n")
    for t,error in zip(xlist,ylist):
      print("dt_0D: {}, error: {}".format(t,error))
      f.write("{};{}\n".format(t,error))

  # create plot
  plt.figure(figsize=(10,8))
  plt.plot(xlist,ylist,'b+-')
  plt.xlabel('dt_0D')
  plt.ylabel('relative error')
  plt.xscale('log')
  plt.yscale('log')

  plt.savefig("dt_0D.pdf")

  #####################################
  # evaluate dt_3D
  dt_1D = 1e-6                      # timestep width of diffusion
  dt_0D = 1e-6                      # timestep width of ODEs
  dt_3D = 1e-5                      # overall timestep width of splitting

  xlist = np.logspace(-6,-2,n)  # spaced evenly on a log scale.
  ylist = np.zeros(n)

  for i,dt_3D in enumerate(xlist):
    
    run(dt_0D, dt_1D, dt_3D, "evaluate")
    error = compute_error.compute_error("out/reference", "out/evaluate", "solution")
    ylist[i] = error
    print("dt_3D: {}, error: {}".format(dt_3D,error))

  # print to console and save to file
  with open("dt_3D.csv", "w") as f:
    f.write("dt_3D;error\n")
    for t,error in zip(xlist,ylist):
      print("dt_3D: {}, error: {}".format(t,error))
      f.write("{};{}\n".format(t,error))

  # create plot
  plt.figure(figsize=(10,8))
  plt.plot(xlist,ylist,'b+-')
  plt.xlabel('dt_3D')
  plt.ylabel('relative error')
  plt.xscale('log')
  plt.yscale('log')

  plt.savefig("dt_3D.pdf")


  # results: error = 10^-4: dt_1D=10^-3, dt_0D=3*10^-3



#####################################
# evaluate dt_3D for the chosen dt_0D, dt_1D
dt_1D = 1e-3                      # timestep width of diffusion
dt_0D = 3e-3                      # timestep width of ODEs
dt_3D = 1e-3                      # overall timestep width of splitting

xlist = np.logspace(-3,-1,n)  # spaced evenly on a log scale.
ylist = np.zeros(n)

for i,dt_3D in enumerate(xlist):
  
  run(dt_0D, dt_1D, dt_3D, "evaluate")
  error = compute_error.compute_error("out/reference", "out/evaluate", "solution")
  ylist[i] = error
  print("dt_3D: {}, error: {}".format(dt_3D,error))

# print to console and save to file
with open("dt_3Db.csv", "w") as f:
  f.write("dt_3D;error\n")
  for t,error in zip(xlist,ylist):
    print("dt_3D: {}, error: {}".format(t,error))
    f.write("{};{}\n".format(t,error))

# create plot
plt.figure(figsize=(10,8))
plt.plot(xlist,ylist,'b+-')
plt.xlabel('dt_3D')
plt.ylabel('relative error')
plt.xscale('log')
plt.yscale('log')

plt.savefig("dt_3Db.pdf")
<|MERGE_RESOLUTION|>--- conflicted
+++ resolved
@@ -26,20 +26,12 @@
     
 # arguments: <dt_0D> <dt_1D> <dt_3D> <output_name>
 
-<<<<<<< HEAD
-# reference simulation
-dt_1D = 1e-6                      # timestep width of diffusion
-dt_0D = 1e-6                      # timestep width of ODEs
-dt_3D = 1e-5                      # overall timestep width of splitting
-run(dt_0D, dt_1D, dt_3D, "reference")
-=======
 if True:
   # reference simulation
   dt_1D = 1e-8                      # timestep width of diffusion
   dt_0D = 1e-8                      # timestep width of ODEs
   dt_3D = 1e-8                      # overall timestep width of splitting
   run(dt_0D, dt_1D, dt_3D, "reference")
->>>>>>> 5479102c
 
   # simulations to evaluate precision
   dt_1D = 1e-6                      # timestep width of diffusion
