--- conflicted
+++ resolved
@@ -3,20 +3,13 @@
 # settings
 #n_rings=101   # this has to be odd for quadratic elements
 n_rings=43
-#n_rings=3
 min_z=40
 max_z=260
 
 triangulation_type=2  # triangulation_type:  0 = scipy, 1 = triangle, 2 = custom with CoG, 3 = custom with minimized distance
-<<<<<<< HEAD
-parametric_space_shape=4   # 0 = unit circle, 1 = unit square, 2 = unit square with adjusted grid, 3 = unit circle with adjusted grid, 4 = unit circle with optimized positions
-#n_points_x=100   # has to be even for quadratic elements
-n_points_x=10
-=======
 parametric_space_shape=3   # 0 = unit circle, 1 = unit square, 2 = unit square with adjusted grid, 3 = unit circle with adjusted grid, 4 = unit circle with optimized positions
+# n_points_x=100   # has to be even for quadratic elements
 n_points_x=10   # has to be even for quadratic elements
->>>>>>> 92d36baf
-#n_points_x=4
 
 
 
