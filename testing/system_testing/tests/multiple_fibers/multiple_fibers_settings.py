# Electrophysiology debug
#

end_time = 10.0

import numpy as np
import matplotlib 
matplotlib.use('Agg')
import matplotlib.pyplot as plt
import pickle
import sys

# global parameters
PMax = 7.3              # maximum stress [N/cm^2]
Conductivity = 3.828    # sigma, conductivity [mS/cm]
Am = 500.0              # surface area to volume ratio [cm^-1]
Cm = 0.58               # membrane capacitance [uF/cm^2]
innervation_zone_width = 1.  # cm
innervation_zone_width = 0.  # cm
  
cellml_file = "../input/shorten_ocallaghan_davidson_soboleva_2007.c"
cellml_file = "../input/shorten_opencmiss.cpp"
cellml_file = "../input/hodgkin_huxley_1952.c"

# timing parameters
stimulation_frequency = 10.0      # stimulations per ms
dt_1D = 1e-4                      # timestep width of diffusion
dt_0D = 5e-5                      # timestep width of ODEs
dt_3D = 1e-4                      # overall timestep width of splitting
output_timestep = 1e0             # timestep for output files

# input files
#fibre_file = "../input/laplace3d_structured_quadratic"
#fibre_file = "../input/laplace3d_structured_linear"
fibre_file = "../input1000/laplace3d_structured_quadratic"
fibre_distribution_file = "../input/MU_fibre_distribution_3780.txt"
#firing_times_file = "../input/MU_firing_times_real.txt"
firing_times_file = "../input/MU_firing_times_immediately.txt"

#print("prefactor: ",Conductivity/(Am*Cm))
#print("numpy path: ",np.__path__)

# parse arguments
n_processes_per_fiber = (int)(sys.argv[0])

rank_no = (int)(sys.argv[-2])
n_ranks = (int)(sys.argv[-1])

if rank_no == 0:
  print("n_processes_per_fiber: {}".format(n_processes_per_fiber))

#print("rank: {}/{}".format(rank_no,n_ranks))

if "shorten" in cellml_file:
  parametersUsedAsIntermediate = [32]
  parametersUsedAsConstant = [65]
  parametersInitialValues = [0.0, 1.0]
  
elif "hodgkin_huxley" in cellml_file:
  parametersUsedAsIntermediate = []
  parametersUsedAsConstant = [2]
  parametersInitialValues = [0.0]
  

def getMotorUnitNo(fibre_no):
  return int(fibre_distribution[fibre_no % len(fibre_distribution)]-1)

def fibreGetsStimulated(fibre_no, frequency, current_time):

  # determine motor unit
  mu_no = (int)(getMotorUnitNo(fibre_no)*0.8)
  
  # determine if fibre fires now
  index = int(current_time * frequency)
  n_firing_times = np.size(firing_times,0)
  return firing_times[index % n_firing_times, mu_no] == 1
  
def set_parameters_null(n_nodes_global, time_step_no, current_time, parameters, dof_nos_global, fibre_no):
  pass
  
def set_parameters(n_nodes_global, time_step_no, current_time, parameters, dof_nos_global, fibre_no):
  
  # determine if fibre gets stimulated at the current time
  fibre_gets_stimulated = fibreGetsStimulated(fibre_no, stimulation_frequency, current_time)
  
  # determine nodes to stimulate (center node, left and right neighbour)
  innervation_zone_width_n_nodes = innervation_zone_width*100  # 100 nodes per cm
  innervation_node_global = int(n_nodes_global / 2)  # + np.random.randint(-innervation_zone_width_n_nodes/2,innervation_zone_width_n_nodes/2+1)
  nodes_to_stimulate_global = [innervation_node_global]
  if innervation_node_global > 0:
    nodes_to_stimulate_global.insert(0, innervation_node_global-1)
  if innervation_node_global < n_nodes_global-1:
    nodes_to_stimulate_global.append(innervation_node_global+1)
  
  # stimulation value
  if fibre_gets_stimulated:
    stimulation_current = 400.
  else:
    stimulation_current = 0.
  
  first_dof_global = dof_nos_global[0]
  last_dof_global = dof_nos_global[-1]
    
  for node_no_global in nodes_to_stimulate_global:
    if first_dof_global <= node_no_global <= last_dof_global:
      # get local no for global no (1D)
      dof_no_local = node_no_global - first_dof_global
      parameters[dof_no_local] = stimulation_current
 
      #print("       {}: set stimulation for local dof {}".format(rank_no, dof_no_local))
  
  #print("       {}: setParameters at timestep {}, t={}, n_nodes_global={}, range: [{},{}], fibre no {}, MU {}, stimulated: {}".\
        #format(rank_no, time_step_no, current_time, n_nodes_global, first_dof_global, last_dof_global, fibre_no, getMotorUnitNo(fibre_no), fibre_gets_stimulated))
    
  #wait = input("Press any key to continue...")
    
<<<<<<< HEAD
=======
fig = plt.figure(1)
#plt.ion()
    
>>>>>>> 76ba058d
def callback(data, shape, nEntries, dim, timeStepNo, currentTime):
  pass
    
def get_instance_config(i):
<<<<<<< HEAD

  # set ranks list containing the rank nos for fiber i  
=======
  
  k = 4  # n ranks per fibre
>>>>>>> 76ba058d
  ranks = []
  for j in range(n_processes_per_fiber):
    ranks.append(n_processes_per_fiber*i + j)

  bc = {0: -75, -1: -75}
  instance_config = {
    "ranks": ranks,
    "StrangSplitting": {
      #"numberTimeSteps": 1,
      "timeStepWidth": dt_3D,  # 1e-1
      "logTimeStepWidthAsKey": "dt_3D",
      "durationLogKey": "duration_total",
      "timeStepOutputInterval" : 1000,
      "endTime": end_time,
      "outputData1": False,
      "outputData2": True,

      "Term1": {      # CellML
        "Heun" : {
          "timeStepWidth": dt_0D,  # 5e-5
          "logTimeStepWidthAsKey": "dt_0D",
          "durationLogKey": "duration_0D",
          "initialValues": [],
          "timeStepOutputInterval": 1e4,
          "inputMeshIsGlobal": True,
          "dirichletBoundaryConditions": {},
            
          "CellML" : {
            "sourceFilename": cellml_file,             # input C++ source file, can be either generated by OpenCMISS or OpenCOR from cellml model
            #"simdSourceFilename" : "simdcode.cpp",     # transformed C++ source file that gets generated from sourceFilename and is ready for multiple instances
            #"libraryFilename": "cellml_simd_lib.so",   # compiled library
            "forceRecompileRhs": False,
            #"statesInitialValues": [],
            "setParametersFunction": set_parameters,    # callback function that sets parameters like stimulation current
            "setParametersCallInterval": 1./stimulation_frequency/dt_0D,     # set_parameters should be called every 0.1, 5e-5 * 1e3 = 5e-2 = 0.05
            "setParametersFunctionAdditionalParameter": i,
            
            "outputStateIndex": 0,     # state 0 = Vm, rate 28 = gamma
            "parametersUsedAsIntermediate": parametersUsedAsIntermediate,  #[32],       # list of intermediate value indices, that will be set by parameters. Explicitely defined parameters that will be copied to intermediates, this vector contains the indices of the algebraic array. This is ignored if the input is generated from OpenCMISS generated c code.
            "parametersUsedAsConstant": parametersUsedAsConstant,          #[65],           # list of constant value indices, that will be set by parameters. This is ignored if the input is generated from OpenCMISS generated c code.
            "parametersInitialValues": parametersInitialValues,            #[0.0, 1.0],      # initial values for the parameters: I_Stim, l_hs
            "meshName": "MeshFibre"+str(i),
            "prefactor": 1.0,
          },
        },
      },
      "Term2": {     # Diffusion
        "ImplicitEuler" : {
          "initialValues": [],
          #"numberTimeSteps": 1,
          "timeStepWidth": dt_1D,  # 1e-5
          "logTimeStepWidthAsKey": "dt_1D",
          "durationLogKey": "duration_1D",
          "timeStepOutputInterval": 1e4,
          "dirichletBoundaryConditions": bc,
          "inputMeshIsGlobal": True,
          "solverName": "implicitSolver",
          "FiniteElementMethod" : {
            "maxIterations": 1e4,
            "relativeTolerance": 1e-10,
            "inputMeshIsGlobal": True,
            "meshName": "MeshFibre"+str(i),
            "prefactor": Conductivity/(Am*Cm),
          },
          "OutputWriter" : [
            {"format": "Paraview", "outputInterval": 1./dt_1D*output_timestep, "filename": "out/fibre_"+str(i), "binary": True, "fixedFormat": False},
            #{"format": "Paraview", "outputInterval": 1./dt_1D*output_timestep, "filename": "out/fibre_"+str(i)+"_txt", "binary": False, "fixedFormat": False},
            #{"format": "ExFile", "filename": "out/fibre_"+str(i), "outputInterval": 1./dt_1D*output_timestep, "sphereSize": "0.02*0.02*0.02"},
            #{"format": "PythonFile", "filename": "out/fibre_"+str(i), "outputInterval": 1./dt_1D*output_timestep, "binary":True, "onlyNodalValues":True},
          ]
        },
      },
    }
  }
  return instance_config
    
    
# create fibre meshes
meshes = {}

with open(fibre_file, "rb") as f:
  streamlines = pickle.load(f)
    
nInstances = len(streamlines)
if rank_no == 0:
  print("nInstances: {}".format(nInstances))

#nInstances = 1
    
for i,streamline in enumerate(streamlines):
  
  center_node = int(len(streamline)/2)
  #streamline = streamline[center_node-5:center_node+5]
  
  # define mesh
  meshes["MeshFibre{}".format(i)] = {
    "nElements": len(streamline)-1,
    "nodePositions": streamline,
    "inputMeshIsGlobal": True,
    "setHermiteDerivatives": False
  }
    
# load MU distribution and firing times
fibre_distribution = np.genfromtxt(fibre_distribution_file, delimiter=" ")
firing_times = np.genfromtxt(firing_times_file)

# determine when the fibres will fire, for debugging output
if rank_no == 0:
  print("Debugging output about fibre firing: Taking input from file \"{}\"".format(firing_times_file))
  
  n_firing_times = np.size(firing_times,0)
  for fibre_no_index in range(nInstances):
    first_stimulation = None
    for current_time in np.linspace(0,1./stimulation_frequency*n_firing_times,n_firing_times):
      if fibreGetsStimulated(fibre_no_index, stimulation_frequency, current_time):
        first_stimulation = current_time
        break
  
    print("   Fibre {} is of MU {} and will be stimulated for the first time at {}".format(fibre_no_index, getMotorUnitNo(fibre_no_index), first_stimulation))

config = {
  "scenarioName": "1e3_fibers_1e4_cores",
  "Meshes": meshes,
  "Solvers": {
    "implicitSolver": {
      "maxIterations": 1e4,
      "relativeTolerance": 1e-10,
    }
  },
  "MultipleInstances": {
    "nInstances": nInstances,
    "instances": [get_instance_config(i) for i in range(nInstances)],
  }
}<|MERGE_RESOLUTION|>--- conflicted
+++ resolved
@@ -114,23 +114,12 @@
     
   #wait = input("Press any key to continue...")
     
-<<<<<<< HEAD
-=======
-fig = plt.figure(1)
-#plt.ion()
-    
->>>>>>> 76ba058d
 def callback(data, shape, nEntries, dim, timeStepNo, currentTime):
   pass
     
 def get_instance_config(i):
-<<<<<<< HEAD
 
   # set ranks list containing the rank nos for fiber i  
-=======
-  
-  k = 4  # n ranks per fibre
->>>>>>> 76ba058d
   ranks = []
   for j in range(n_processes_per_fiber):
     ranks.append(n_processes_per_fiber*i + j)
