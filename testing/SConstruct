# SConstruct file for testing
#
# Usage: `scons BUILD_TYPE=debug` will build debug version, `scons` will build release version.
import os
import sys

sys.path.append("../dependencies/scons-config/dist/scons_config-0.1-py2.7.egg")     # load scons_config

import sconsconfig
from sconsconfig import packages, tools

print "testing"

#
# Select the packages we want to use in the configuration.
#
sconsconfig.select(
    packages.MPI(required=True),
    packages.LAPACK(required=True),
    packages.PETSc(required=True),
    packages.Python(required=True),
    packages.Base64(required=True),
    #packages.Cython(required=True),
    #packages.NumpyC(required=True),
    packages.googletest(required=True),
    packages.SEMT(required=True),
    packages.EasyLoggingPP(required=True),      # this has to be the last package to be included
)

# By default set the packages' location to the dependency directory. This can be overridden in 'user-variables.scons.py'.
# Note that an absolute path has to be given, otherwise there are problems finding the libraries
preset_variables = {'LAPACK_DIR': os.path.join(Dir('.').srcnode().abspath, '../dependencies/lapack/install'),
                    'PETSC_DIR':  os.path.join(Dir('.').srcnode().abspath, '../dependencies/petsc/install')}

# read variables from user file 'user-variables.scons.py' and from command line arguments, e.g. `scons BUILD_TYPE=release`
variables = ARGUMENTS.copy()        # command line arguments are in the global ARGUMENTS dictionary
variables.update(preset_variables)  # merge in preset_variables dictionary
vars = Variables(['../user-variables.scons.py','user-variables.scons.py'], variables)

# specify type and default value for recognized variables
#vars.Add(BoolVariable('DUMMY', 'This is left in the code to see how bools work', 0))
vars.Add(EnumVariable('BUILD_TYPE', 'The build type, according to that different compiler options will be set. '\
                      '(Shortcuts: ''d'',''r'')', 'release', allowed_values=('debug', 'release'), ignorecase = 2, 
                      map={'d':'debug', 'r':'release'}))
    
# Add options from any packages we want to use.
sconsconfig.add_options(vars)

# initialize environment object containing build system settings such as compilers and flags
# command line options are considered
env = Environment(tools = ['default'], toolpath = ['config/tools'], variables = vars, ENV = os.environ)


# check for unknown variables and output warning
unknown = vars.UnknownVariables()
if unknown:
  print "WARNING: Unknown variables from command line arguments or config file 'user-variables.scons.py':", unknown.keys()
    
# generate help text for the page `scons -h`
Help(vars.GenerateHelpText(env))

# set console messages for compilation and linking
if ARGUMENTS.get('VERBOSE') != '1':
  env['CXXCOMSTR'] = "\x1b[32mCompiling $SOURCE\x1b[0m"
  env['CCCOMSTR'] = "\x1b[32mCompiling $SOURCE\x1b[0m"
  env['ASCOMSTR'] = "\x1b[32mAssembling $TARGET\x1b[0m"
  env['LINKCOMSTR'] = "\x1b[32mLinking $TARGET\x1b[0m"
           
# Create our configuration environment, passing the set of custom tests.
sconf = env.Configure(custom_tests=sconsconfig.custom_tests)

# Run our custom tests with any options needed.
sconsconfig.check(sconf)

# Finish the configuration and save it to file.
sconf.Finish()

# -----------------------------------------------
# depending on the variable BUILD_TYPE either build with debug or release settings and link corresponding version of core
if env["BUILD_TYPE"] == "debug":
  
  # debug build
  directory = "build_debug"           # folder of build
  env.MergeFlags('-DDEBUG -ggdb3 -O0 -std=c++14 -Wunused-variable -DELPP_FEATURE_CRASH_LOG -Werror')   # gcc flags, will be sorted automatically into linker and compiler flags -Wno-error=register
  env.Append(LIBPATH = [os.path.join(Dir('.').srcnode().abspath, '../core/build/debug')])   # add debug version of opendihu library
  env.Prepend(LIBS = ['opendihud'])
  
else:
  # release build
  directory = 'build_release'         # folder of build
  env.MergeFlags('-O3 -std=c++14 -Wunused-variable -DELPP_DISABLE_DEBUG_LOGS -DELPP_DISABLE_VERBOSE_LOGS -DELPP_DISABLE_TRACE_LOGS')   # gcc flags, will be sorted automatically into linker and compiler flags
  #env.MergeFlags('-O3 -std=c++1z -Wunused-variable ')   # gcc flags, will be sorted automatically into linker and compiler flags
  env.Append(LIBPATH = [os.path.join(Dir('.').srcnode().abspath, '../core/build/release')])   # add release version of opendihu library
  env.Prepend(LIBS = ['opendihu'])

env.MergeFlags('-Wunused-variable')

# Set the include path for header files
env.Append(CPPPATH = [os.path.join(Dir('.').srcnode().abspath, '../core/src')])
  
# define the source files
src_files = Glob('src/*.cpp')
#src_files = ['src/solid_mechanics.cpp', 'src/main.cpp']
<<<<<<< HEAD
#print "WARNING: only compiling ",src_files
=======
print ""
print "WARNING: only compiling ",src_files
>>>>>>> 3144f756

program = env.Program('run_tests', source=src_files)
#Depends(test, program)
env.Install(directory, program)
test = env.Command(target = 'test', source = './run_tests', action = '( cd testing && cd '+directory+' && ./run_tests )') # || ( cd '+directory+' && ./run_tests )') # did the wrong one ...
AlwaysBuild(test)<|MERGE_RESOLUTION|>--- conflicted
+++ resolved
@@ -101,12 +101,9 @@
 # define the source files
 src_files = Glob('src/*.cpp')
 #src_files = ['src/solid_mechanics.cpp', 'src/main.cpp']
-<<<<<<< HEAD
+
+#print ""
 #print "WARNING: only compiling ",src_files
-=======
-print ""
-print "WARNING: only compiling ",src_files
->>>>>>> 3144f756
 
 program = env.Program('run_tests', source=src_files)
 #Depends(test, program)
