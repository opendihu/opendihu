--- conflicted
+++ resolved
@@ -18,192 +18,187 @@
 '''
 
 def parse_conf(ctx, conf_path, lib_dirs, libs):
+  vars = {}
+  sysconfig.parse_makefile(conf_path, vars)
+  flag_dict = ctx.env.ParseFlags(vars['PACKAGES_LIBS'])
+  lib_dirs.extend(flag_dict['LIBPATH'])
+  for ii in range(len(libs)):
+    libs[ii].extend(flag_dict['LIBS'])
+
+def find_conf(ctx, base, inc_dirs, lib_dirs, libs, extra_libs):
+  # PETSc 3.1
+  conf_path = os.path.join(base, 'conf', 'petscvariables')
+  if os.path.exists(conf_path):
+      parse_conf(ctx, conf_path, lib_dirs, libs)
+
+  # PETSC 2.3.3
+  conf_path = os.path.join(base, 'bmake', 'petscconf')
+  if os.path.exists(conf_path):
     vars = {}
     sysconfig.parse_makefile(conf_path, vars)
-    flag_dict = ctx.env.ParseFlags(vars['PACKAGES_LIBS'])
-    lib_dirs.extend(flag_dict['LIBPATH'])
-    for ii in range(len(libs)):
-        libs[ii].extend(flag_dict['LIBS'])
-
-def find_conf(ctx, base, inc_dirs, lib_dirs, libs, extra_libs):
-    # PETSc 3.1
-    conf_path = os.path.join(base, 'conf', 'petscvariables')
-    if os.path.exists(conf_path):
+    if 'PETSC_ARCH' in vars:
+        arch = vars['PETSC_ARCH']
+        inc_dirs.extend([os.path.join(base, 'bmake', arch)])
+        lib_dirs.extend([os.path.join(base, 'lib', arch)])
+        conf_path = os.path.join(base, 'bmake', arch, 'petscconf')
         parse_conf(ctx, conf_path, lib_dirs, libs)
 
-    # PETSC 2.3.3
-    conf_path = os.path.join(base, 'bmake', 'petscconf')
-    if os.path.exists(conf_path):
-        vars = {}
-        sysconfig.parse_makefile(conf_path, vars)
-        if 'PETSC_ARCH' in vars:
-            arch = vars['PETSC_ARCH']
-            inc_dirs.extend([os.path.join(base, 'bmake', arch)])
-            lib_dirs.extend([os.path.join(base, 'lib', arch)])
-            conf_path = os.path.join(base, 'bmake', arch, 'petscconf')
-            parse_conf(ctx, conf_path, lib_dirs, libs)
-
 class PETSc(Package):
+
+  def __init__(self, **kwargs):
+    defaults = {
+      'download_url': 'http://ftp.mcs.anl.gov/pub/petsc/release-snapshots/petsc-lite-3.7.6.tar.gz',
+    }
+    defaults.update(kwargs)
+    super(PETSc, self).__init__(**defaults)
+    self.sub_dirs = [('include','lib')]
+    self.libs = [['petsc', 'cmumps', 'dmumps', 'HYPRE', 'mumps_common', 'pord', 'ptesmumps', 'scalapack', 'scotch', 'scotcherr',
+      'scotcherrexit', 'smumps', 'sundials_cvode', 'sundials_nvecparallel', 'sundials_nvecserial', 'zmumps']]
+    self.headers = ['petsc.h']
+
+    self.check_text = petsc_text
+    self.static = False
+    
+    if os.environ.get("PE_ENV") is not None:  # if on hazelhen
+      
+      #if os.environ.get("PE_ENV") == "GNU":
+      #  self.libs = ["craypetsc_gnu_real"]
+      #  self.extra_libs = ["sci_gnu_71_mpi_mp"]
+      #  print("{} environment detected, using \"{}\" for Petsc".format(os.environ.get("PE_ENV"), self.libs[0]))
+      #else:
+      #  print("WARNING: The PE environment seems to be {}, not GNU, this is not supported".format(os.environ.get("PE_ENV")))
+      print("Same for Petsc.")
+    
+      # on hazel hen login node do not run MPI test program because this is not possible (only compile)
+      self.run = False
+      
+    
+    self.number_output_lines = 4121
+      
+  def check(self, ctx):
+    if os.environ.get("PE_ENV") is not None:  # if on hazelhen
+      ctx.Message('Not checking for PETSc ... ')
+      ctx.Result(True)
+      return True
   
-    def __init__(self, **kwargs):
-        defaults = {
-            'download_url': 'http://ftp.mcs.anl.gov/pub/petsc/release-snapshots/petsc-lite-3.7.6.tar.gz',
-        }
-        defaults.update(kwargs)
-        super(PETSc, self).__init__(**defaults)
-        self.sub_dirs = [('include','lib')]
-<<<<<<< HEAD
-        self.libs = [['petsc', 'cmumps', 'dmumps', 'HYPRE', 'mumps_common', 'pord', 'ptesmumps', 'scalapack', 'scotch', 'scotcherr',
-          'scotcherrexit', 'smumps', 'sundials_cvode', 'sundials_nvecparallel', 'sundials_nvecserial', 'zmumps']]
-          
-=======
-        self.libs = [['petsc'], ['petscksp', 'petscvec', 'petsc']]
-        self.headers = ['petsc.h']
->>>>>>> fa5a6e15
-
-        self.check_text = petsc_text
-        self.static = False
+    env = ctx.env
+    
+    
+    # debugging build handler 
+    if self.have_option(env, "PETSC_DEBUG"):
+      # debug build with MUMPS
+      print("PETSc debugging build is on!")
+      self.set_build_handler([
+        'mkdir -p ${PREFIX}',
+        #'PATH=${PATH}:${DEPENDENCIES_DIR}/bison/install/bin \
+        './configure --prefix=${PREFIX} --with-debugging=yes \
+        --with-blas-lapack-lib=${LAPACK_DIR}/lib/libopenblas.so\
+        --with-mpi-dir=${MPI_DIR}\
+        --download-mumps --download-scalapack --download-parmetis --download-metis | tee out.txt',
+        '$$(sed -n \'/Configure stage complete./{n;p;}\' out.txt) | tee out2.txt',
+        '$$(sed -n \'/Now to install the libraries do:/{n;p;}\' out2.txt)',
+        'ln -fs ${PREFIX}/lib/libparmetis.so ${PREFIX}/lib/parmetis.so'    # create parmetis.so link for chaste
+      ])
+    else:
+      # standard release build with MUMPS
+      # This needs bison installed
+      if socket.gethostname() != 'cmcs09':
+        # on normal host
         
-        if os.environ.get("PE_ENV") is not None:  # if on hazelhen
-          
-          #if os.environ.get("PE_ENV") == "GNU":
-          #  self.libs = ["craypetsc_gnu_real"]
-          #  self.extra_libs = ["sci_gnu_71_mpi_mp"]
-          #  print("{} environment detected, using \"{}\" for Petsc".format(os.environ.get("PE_ENV"), self.libs[0]))
-          #else:
-          #  print("WARNING: The PE environment seems to be {}, not GNU, this is not supported".format(os.environ.get("PE_ENV")))
-          print("Same for Petsc.")
-        
-          # on hazel hen login node do not run MPI test program because this is not possible (only compile)
-          self.run = False
-          
-        
-        self.number_output_lines = 4121
-        
-    def check(self, ctx):
-        if os.environ.get("PE_ENV") is not None:  # if on hazelhen
-          ctx.Message('Not checking for PETSc ... ')
-          ctx.Result(True)
-          return True
-      
-        env = ctx.env
-        
-        
-        # debugging build handler 
-        if self.have_option(env, "PETSC_DEBUG"):
-          # debug build with MUMPS
-          print("PETSc debugging build is on!")
-          self.set_build_handler([
+        self.set_build_handler([
             'mkdir -p ${PREFIX}',
             #'PATH=${PATH}:${DEPENDENCIES_DIR}/bison/install/bin \
-            './configure --prefix=${PREFIX} --with-debugging=yes \
+            './configure --prefix=${PREFIX} --with-debugging=no \
             --with-blas-lapack-lib=${LAPACK_DIR}/lib/libopenblas.so\
             --with-mpi-dir=${MPI_DIR}\
-            --download-mumps --download-scalapack --download-parmetis --download-metis | tee out.txt',
-            '$$(sed -n \'/Configure stage complete./{n;p;}\' out.txt) | tee out2.txt',
-            '$$(sed -n \'/Now to install the libraries do:/{n;p;}\' out2.txt)',
-            'ln -fs ${PREFIX}/lib/libparmetis.so ${PREFIX}/lib/parmetis.so'    # create parmetis.so link for chaste
-          ])
-        else:
-          # standard release build with MUMPS
-          # This needs bison installed
-          if socket.gethostname() != 'cmcs09':
-            # on normal host
-            
-            self.set_build_handler([
-                'mkdir -p ${PREFIX}',
-                #'PATH=${PATH}:${DEPENDENCIES_DIR}/bison/install/bin \
-                './configure --prefix=${PREFIX} --with-debugging=no \
-                --with-blas-lapack-lib=${LAPACK_DIR}/lib/libopenblas.so\
-                --with-mpi-dir=${MPI_DIR}\
-                --download-mumps --download-scalapack --download-parmetis --download-metis --download-sundials --download-hypre \
-                COPTFLAGS=-O3\
-                CXXOPTFLAGS=-O3\
-                FOPTFLAGS=-O3 | tee out.txt',
-               '$$(sed -n \'/Configure stage complete./{n;p;}\' out.txt) | tee out2.txt',
-               '$$(sed -n \'/Configure stage complete./{n;p;}\' out.txt) | tee out2.txt',
-               '$$(sed -n \'/Now to install the libraries do:/{n;p;}\' out2.txt)',
-               '$$(sed -n \'/Now to install the libraries do:/{n;p;}\' out2.txt)',
-               'ln -fs ${PREFIX}/lib/libparmetis.so ${PREFIX}/lib/parmetis.so'    # create parmetis.so link for chaste
-            ])
-          else:                              
-            # on cmcs09 using PGI
-                                                             # # # # # P G I # # # # #
-            #print("WARNING: MPI_DIR is set manually in scons-config/sconsconfig/packages/PETSc.Py." ) # because --with-mpi-dir=${MPI_DIR} does not work
-            print("INFO: setting FLAG '--with-mpiexec' manually in PETSc.Py. ")
-            self.set_build_handler([ 
-                'mkdir -p ${PREFIX}',
- # don't use CC=$CC nor CXX=$CXX such that compiler can choose mpicc and mpicxx instead
- # --with-mpi=0 -I/usr/local/home/kraemer/opendihu/dependencies/petsc/install/include/petsc/mpiuni\
- # --with-mpi-include=/usr/local/home/kraemer/offloading/pgi_gcc7.2.0/linux86-64/2018/mpi/openmpi-2.1.2/include \ can't use both include and dir.
- # ---with-mpiexec=/usr/local/home/kraemer/offloading/pgi_gcc7.2.0/linux86-64/2018/mpi/openmpi/bin/mpirun\               
- #'PATH=${PATH}:${DEPENDENCIES_DIR}/bison/install/bin \
- #--CCFLAGS="-I/usr/local/home/kraemer/offloading/pgi_gcc7.2.0/linux86-64/2018/mpi/openmpi-2.1.2/include" \
- #--CFLAGS="-I/usr/local/home/kraemer/offloading/pgi_gcc7.2.0/linux86-64/2018/mpi/openmpi-2.1.2/include" \
- #--CFLAGS="-L/afs/.mathe/home/cmcs/share/environment-modules/Packages/gcc/7.2.0/lib/gcc/x86_64-pc-linux-gnu/7.2.0"\ #might be needed otherwise gcc4.9 libs might end up in config
-                './configure --prefix=${PREFIX} --with-shared-libraries=1 --with-debugging=no \
-                --with-blas-lapack-lib=${LAPACK_DIR}/lib/libopenblas.so \
-                --with-mpi-dir=${MPI_DIR} \
-                --with-fc=0 \
-                --with-mpiexec=/usr/local/home/kraemer/offloading/pgi_gcc7.2.0/linux86-64/2018/mpi/openmpi/bin/mpirun \
-                COPTFLAGS=-fast \
-                CXXOPTFLAGS=-fast | tee out.txt',
-               '$$(sed -n \'/Configure stage complete./{n;p;}\' out.txt) | tee out2.txt',
-               '$$(sed -n \'/Configure stage complete./{n;p;}\' out.txt) | tee out2.txt',
-               '$$(sed -n \'/Now to install the libraries do:/{n;p;}\' out2.txt)',
-               '$$(sed -n \'/Now to install the libraries do:/{n;p;}\' out2.txt)',
-               #'cp /usr/local/home/kraemer/offloading/pgi_gcc7.2.0/linux86-64/2018/mpi/openmpi-2.1.2/include/mpi.h /usr/local/home/kraemer/opendihu/dependencies/petsc/install/include/',
-               #'ln -sfn /usr/local/home/kraemer/offloading/pgi_gcc7.2.0/linux86-64/2018/mpi/openmpi-2.1.2/include /usr/local/home/kraemer/opendihu/dependencies/petsc/install/include/mpiinclude',
-            ])
-        
-        ctx.Message('Checking for PETSc ...         ')
-        self.check_options(env)
-
-        res = super(PETSc, self).check(ctx, loc_callback=find_conf)
-        #self.check_required(res[0], ctx)
-      
-        # if installation of petsc fails, retry without mumps and extra packages like parmetis, hdf5 or hypre
-        if not res[0] and socket.gethostname()!= 'cmcs09':
-          ctx.Log('Retry without MUMPS\n')
-          ctx.Message('Retry to install a fail-back PETSc without MUMPS, Hypre, SUNDIALS and ParMETIS ...')
-          if "PETSC_REDOWNLOAD" in Package.one_shot_options:
-            Package.one_shot_options.remove('PETSC_REDOWNLOAD')
-          if "PETSC_REBUILD" in Package.one_shot_options:
-            Package.one_shot_options.remove('PETSC_REBUILD')
-          
-          # Setup the build handler.
-          
-          
-          if self.have_option(env, "PETSC_DEBUG"):
-            # debug build, without MUMPS
-            self.set_build_handler([
-              'mkdir -p ${PREFIX}',
-              './configure --prefix=${PREFIX} --with-shared-libraries=1 --with-debugging=yes \
-                --with-blas-lapack-lib=${LAPACK_DIR}/lib/libopenblas.so\
-                --with-mpi-dir=${MPI_DIR} | tee out.txt',
-              '$$(sed -n \'/Configure stage complete./{n;p;}\' out.txt) | tee out2.txt',
-              '$$(sed -n \'/Now to install the libraries do:/{n;p;}\' out2.txt)',
-            ])
-          else:
-            # release build without MUMPS
+            --download-mumps --download-scalapack --download-parmetis --download-metis --download-sundials --download-hypre \
+            COPTFLAGS=-O3\
+            CXXOPTFLAGS=-O3\
+            FOPTFLAGS=-O3 | tee out.txt',
+           '$$(sed -n \'/Configure stage complete./{n;p;}\' out.txt) | tee out2.txt',
+           '$$(sed -n \'/Configure stage complete./{n;p;}\' out.txt) | tee out2.txt',
+           '$$(sed -n \'/Now to install the libraries do:/{n;p;}\' out2.txt)',
+           '$$(sed -n \'/Now to install the libraries do:/{n;p;}\' out2.txt)',
+           'ln -fs ${PREFIX}/lib/libparmetis.so ${PREFIX}/lib/parmetis.so'    # create parmetis.so link for chaste
+        ])
+      else:                              
+        # on cmcs09 using PGI
+                                                         # # # # # P G I # # # # #
+        #print("WARNING: MPI_DIR is set manually in scons-config/sconsconfig/packages/PETSc.Py." ) # because --with-mpi-dir=${MPI_DIR} does not work
+        print("INFO: setting FLAG '--with-mpiexec' manually in PETSc.Py. ")
+        self.set_build_handler([ 
+            'mkdir -p ${PREFIX}',
+# don't use CC=$CC nor CXX=$CXX such that compiler can choose mpicc and mpicxx instead
+# --with-mpi=0 -I/usr/local/home/kraemer/opendihu/dependencies/petsc/install/include/petsc/mpiuni\
+# --with-mpi-include=/usr/local/home/kraemer/offloading/pgi_gcc7.2.0/linux86-64/2018/mpi/openmpi-2.1.2/include \ can't use both include and dir.
+# ---with-mpiexec=/usr/local/home/kraemer/offloading/pgi_gcc7.2.0/linux86-64/2018/mpi/openmpi/bin/mpirun\               
+#'PATH=${PATH}:${DEPENDENCIES_DIR}/bison/install/bin \
+#--CCFLAGS="-I/usr/local/home/kraemer/offloading/pgi_gcc7.2.0/linux86-64/2018/mpi/openmpi-2.1.2/include" \
+#--CFLAGS="-I/usr/local/home/kraemer/offloading/pgi_gcc7.2.0/linux86-64/2018/mpi/openmpi-2.1.2/include" \
+#--CFLAGS="-L/afs/.mathe/home/cmcs/share/environment-modules/Packages/gcc/7.2.0/lib/gcc/x86_64-pc-linux-gnu/7.2.0"\ #might be needed otherwise gcc4.9 libs might end up in config
+            './configure --prefix=${PREFIX} --with-shared-libraries=1 --with-debugging=no \
+            --with-blas-lapack-lib=${LAPACK_DIR}/lib/libopenblas.so \
+            --with-mpi-dir=${MPI_DIR} \
+            --with-fc=0 \
+            --with-mpiexec=/usr/local/home/kraemer/offloading/pgi_gcc7.2.0/linux86-64/2018/mpi/openmpi/bin/mpirun \
+            COPTFLAGS=-fast \
+            CXXOPTFLAGS=-fast | tee out.txt',
+           '$$(sed -n \'/Configure stage complete./{n;p;}\' out.txt) | tee out2.txt',
+           '$$(sed -n \'/Configure stage complete./{n;p;}\' out.txt) | tee out2.txt',
+           '$$(sed -n \'/Now to install the libraries do:/{n;p;}\' out2.txt)',
+           '$$(sed -n \'/Now to install the libraries do:/{n;p;}\' out2.txt)',
+           #'cp /usr/local/home/kraemer/offloading/pgi_gcc7.2.0/linux86-64/2018/mpi/openmpi-2.1.2/include/mpi.h /usr/local/home/kraemer/opendihu/dependencies/petsc/install/include/',
+           #'ln -sfn /usr/local/home/kraemer/offloading/pgi_gcc7.2.0/linux86-64/2018/mpi/openmpi-2.1.2/include /usr/local/home/kraemer/opendihu/dependencies/petsc/install/include/mpiinclude',
+        ])
+    
+    ctx.Message('Checking for PETSc ...         ')
+    self.check_options(env)
+
+    res = super(PETSc, self).check(ctx, loc_callback=find_conf)
+    #self.check_required(res[0], ctx)
+  
+    # if installation of petsc fails, retry without mumps and extra packages like parmetis, hdf5 or hypre
+    if not res[0] and socket.gethostname()!= 'cmcs09':
+      ctx.Log('Retry without MUMPS\n')
+      ctx.Message('Retry to install a fail-back PETSc without MUMPS, Hypre, SUNDIALS and ParMETIS ...')
+      if "PETSC_REDOWNLOAD" in Package.one_shot_options:
+        Package.one_shot_options.remove('PETSC_REDOWNLOAD')
+      if "PETSC_REBUILD" in Package.one_shot_options:
+        Package.one_shot_options.remove('PETSC_REBUILD')
+      
+      # Setup the build handler.
+      
+      
+      if self.have_option(env, "PETSC_DEBUG"):
+        # debug build, without MUMPS
+        self.set_build_handler([
+          'mkdir -p ${PREFIX}',
+          './configure --prefix=${PREFIX} --with-shared-libraries=1 --with-debugging=yes \
+            --with-blas-lapack-lib=${LAPACK_DIR}/lib/libopenblas.so\
+            --with-mpi-dir=${MPI_DIR} | tee out.txt',
+          '$$(sed -n \'/Configure stage complete./{n;p;}\' out.txt) | tee out2.txt',
+          '$$(sed -n \'/Now to install the libraries do:/{n;p;}\' out2.txt)',
+        ])
+      else:
+        # release build without MUMPS
 #              --with-blas-lapack-lib=${LAPACK_DIR}/lib/libopenblas.so\
-            self.set_build_handler([
-              'mkdir -p ${PREFIX}',
-              './configure --prefix=${PREFIX} --with-shared-libraries=1 --with-debugging=no \
-              --with-mpi-dir=${MPI_DIR}\
-              COPTFLAGS=-O3\
-              CXXOPTFLAGS=-O3\
-              FOPTFLAGS=-O3 | tee out.txt',
-            '$$(sed -n \'/Configure stage complete./{n;p;}\' out.txt) | tee out2.txt || make',
-            '$$(sed -n \'/Now to install the libraries do:/{n;p;}\' out2.txt) || make install',
-            ])
-          self.libs = ['petsc']
-          
-          self.number_output_lines = 3990
-          
-          res = super(PETSc, self).check(ctx, loc_callback=find_conf)
-          self.check_required(res[0], ctx)
-        
-        self.check_required(res[0], ctx)
-        ctx.Result(res[0])
-        return res[0]+        self.set_build_handler([
+          'mkdir -p ${PREFIX}',
+          './configure --prefix=${PREFIX} --with-shared-libraries=1 --with-debugging=no \
+          --with-mpi-dir=${MPI_DIR}\
+          COPTFLAGS=-O3\
+          CXXOPTFLAGS=-O3\
+          FOPTFLAGS=-O3 | tee out.txt',
+        '$$(sed -n \'/Configure stage complete./{n;p;}\' out.txt) | tee out2.txt || make',
+        '$$(sed -n \'/Now to install the libraries do:/{n;p;}\' out2.txt) || make install',
+        ])
+      self.libs = ['petsc']
+      
+      self.number_output_lines = 3990
+      
+      res = super(PETSc, self).check(ctx, loc_callback=find_conf)
+      self.check_required(res[0], ctx)
+    
+    self.check_required(res[0], ctx)
+    ctx.Result(res[0])
+    return res[0]