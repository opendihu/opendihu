> [!IMPORTANT]  
<<<<<<< HEAD
> This is the new repository for OpenDiHu! Here you will find OpenDiHu's latest version. 
> 
> The [original repository](https://github.com/maierbn/opendihu) of OpenDiHu is no longer mainained. There you can find versions 1.0, 1.1, 1.2, 1.3 and 1.4 of OpenDiHu. 

=======
> This is the new repository for OpenDiHu!
> OpenDiHu was previously hosted in another [repository](https://github.com/maierbn/opendihu), which is no longer maintained. There you can find OpenDiHu Version 1.4 and previous releases. 

> [!WARNING]
> The CI pipeline for this repository is still under construction. 
>>>>>>> 6913d33e

# Overview
OpenDiHu is a software framework to solve 1D, 2D, and 3D multi-physics problems in parallel with the Finite Element Method.
It is used in the domain of skeletal muscle simulations: Electrophysiology, contraction, neuro-chemo-electro-mechanics.
Design goals are usability, performance and extensibility.

The software is developed at [SGS](https://www.ipvs.uni-stuttgart.de/departments/sgs/) and [IANS](https://www.ians.uni-stuttgart.de/institute/) at the [University of Stuttgart](https://www.uni-stuttgart.de/en/index.html).

Link to Documentation: https://opendihu.readthedocs.io/en/latest/

# Installation
Refer to the documentation for detailed [installation instructions](https://opendihu.readthedocs.io/en/latest/user/installation.html).

However, if you usually skip instructions, do the following:
```
git clone https://github.com/opendihu/opendihu.git && cd opendihu && make
```
If there are error messages, have a look at the log file `config.log`.

# Literature / How to cite

Currently, the following literature written by the authors is available.

* (Open-access) Benjamin's PhD thesis. This is the most comprehensive literature about OpenDiHu and contains details of the implemented models as well as some documentation about the software architecture.

	[Maier, B. (2021). Scalable Biophysical Simulations of the Neuromuscular System. ](https://arxiv.org/abs/2107.07104)

* (Open-access) Journal paper about mesh generation and simulations:

	[Maier, B, Schulte, M. (2022) Mesh generation and multi-scale simulation of a contracting muscle–tendon complex, Journal of Computational Science](https://www.sciencedirect.com/science/article/pii/S1877750322000023)

* Article about computational performance, in proceedings of the HLRS:

	[Krämer, A.; Maier, B.; Rau, T.; Huber, F.; Klotz, T.; Ertl, T.; Göddeke, D.; Mehl, M.; Reina, G.; Röhrle, O. (2020): Multi-physics multi-scale HPC simulations of skeletal muscles, High Performance Computing in Science and Engineering ’20, Transactions of the High Performance Computing Center, Stuttgart (HLRS) 2020, ed. by Nagel, W.; Kröner, D.; Resch, M., Springer International Publishing, 2021](https://link.springer.com/chapter/10.1007/978-3-030-80602-6_13)

* First conference paper:

	[Maier, B., Emamy, N., Krämer, A., & Mehl, M. (2019). Highly parallel multi-physics simulation of muscular activation and EMG. In COUPLED VIII: proceedings of the VIII International Conference on Computational Methods for Coupled Problems in Science and Engineering (pp. 610-621). CIMNE](https://upcommons.upc.edu/handle/2117/190149)<|MERGE_RESOLUTION|>--- conflicted
+++ resolved
@@ -1,16 +1,8 @@
 > [!IMPORTANT]  
-<<<<<<< HEAD
 > This is the new repository for OpenDiHu! Here you will find OpenDiHu's latest version. 
 > 
 > The [original repository](https://github.com/maierbn/opendihu) of OpenDiHu is no longer mainained. There you can find versions 1.0, 1.1, 1.2, 1.3 and 1.4 of OpenDiHu. 
 
-=======
-> This is the new repository for OpenDiHu!
-> OpenDiHu was previously hosted in another [repository](https://github.com/maierbn/opendihu), which is no longer maintained. There you can find OpenDiHu Version 1.4 and previous releases. 
-
-> [!WARNING]
-> The CI pipeline for this repository is still under construction. 
->>>>>>> 6913d33e
 
 # Overview
 OpenDiHu is a software framework to solve 1D, 2D, and 3D multi-physics problems in parallel with the Finite Element Method.
