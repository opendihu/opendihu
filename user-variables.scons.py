#i Configuration for scons build system
#
# For each package the following variables are available:
# <PACKAGE>_DIR         Location of the package, must contain subfolders "include" and "lib" or "lib64" with header and library files.
# <PACKAGE>_INC_DIR     Location of (*.h) header files
# <PACKAGE>_LIB_DIR     Location of (*.a) libraries
# <PACKAGE>_LIBS        List of libraries, optional since the standard names are already hardcoded.
# <PACKAGE>_DOWNLOAD    Download, build and use a local copy of the package.
# <PACKAGE>_REDOWNLOAD  Force update of previously downloaded copy. For that <PACKAGE>_DOWNLOAD has to be also true.
# <PACKAGE>_REBUILD     Force a new build of the package without redownloading it if already has been downloaded earlier.
#
# You do one of the following:
# 1. Not specify any of the variables. Then standard locations in dependencies as well as /usr, /usr/local are searched.
# 2. Specify <PACKAGE>_DIR to directly give the base directory to the package's location. Do this to e.g. use system provided libraries.
# 3. Specify <PACKAGE>_INC_DIR and <PACKAGE>_LIB_DIR to point to the header and library directories. They are usually named "include" and "lib".
# 4. Set <PACKAGE>_DOWNLOAD=True or additionally <PACKAGE>_REDOWNLOAD=True to let the build system download and install everything on their own.

# set compiler to use
cc = "gcc"   # c compiler
CC = "g++"   # c++ compiler

cmake="cmake"

# LAPACK, includes also BLAS, OpenBLAS is used
LAPACK_DOWNLOAD = True

# PETSc, this downloads and installs MUMPS (direct solver package) and its dependencies PT-Scotch, SCAlapack, ParMETIS, METIS
PETSC_DOWNLOAD = True
PETSC_REDOWNLOAD = False
PETSC_REBUILD = False

# Python 3.6
PYTHON_DOWNLOAD = True    # This downloads and uses Python, use it to be independent of an eventual system python

# Python packages - they are now all combined with the option PYTHONPACKAGES_DOWNLOAD
PYTHONPACKAGES_DOWNLOAD = False

# Base64, encoding library for binary vtk (paraview) output files
BASE64_DOWNLOAD = True

# Google Test, testing framework, not needed on Hazelhen
GOOGLETEST_DOWNLOAD = True

# SEMT, library for symbolic differentiation
SEMT_DOWNLOAD = True

# EasyLoggingPP, provides logging facilities
EASYLOGGINGPP_DOWNLOAD = True

# ADIOS2, adaptable I/O library, needed for interfacing MegaMol
ADIOS_DOWNLOAD = True

# MegaMol, visualization framework of VISUS, optional, needs ADIOS2
MEGAMOL_DOWNLOAD = False    # install MegaMol from official git repo, but needed is the private repo, ask for access to use MegaMol with opendihu

# MPI
# MPI is normally detected by runnig the mpicc command. If this is not available, you can provide the MPI_DIR as usual.
MPI_DIR = "/usr/lib/openmpi"    # standard path for openmpi on ubuntu 16.04

# chaste and dependencies
have_chaste = True
VTK_DOWNLOAD = have_chaste
HDF5_DOWNLOAD = have_chaste
XERCESC_DOWNLOAD = have_chaste
XSD_DOWNLOAD = have_chaste
BOOST_DOWNLOAD = have_chaste
CHASTE_DOWNLOAD = have_chaste

# automatically set MPI_DIR for other systems, like ubuntu 18.04 and Debian
try:
  import lsb_release
  lsb_info = lsb_release.get_lsb_information()   # get information about ubuntu version, if available
  if "RELEASE" in lsb_info:
    if lsb_info["RELEASE"] == "18.04":
      MPI_DIR="/usr/lib/x86_64-linux-gnu/openmpi"   # this is the standard path on ubuntu 18.04

  import platform
  if 'debian' in platform.dist():
    MPI_DIR="/usr/lib/x86_64-linux-gnu/openmpi"    # path for debian (on Aaron's workstation)

  # use value of environment variable 'MPI_HOME' if it is set
  import os
  if os.environ.get("MPI_HOME") is not None:
    MPI_DIR = os.environ.get("MPI_HOME")
    
  # for Travis CI, build MPI ourselves
  if os.environ.get("TRAVIS") is not None:
    print "Travis CI detected, del MPI_DIR"
    del MPI_DIR
    MPI_DOWNLOAD=True
  
  # on neon use custom cmake
  import socket
  if socket.gethostname() == "neon" or socket.gethostname() == "helium" or "argon" in socket.gethostname():
    cmake="~/software/cmake/cmake-3.13.3-Linux-x86_64/bin/cmake"
  
  # on cmcs09 (CPU-GPU):
  if socket.gethostname() == 'cmcs09':
    print "Setting PGI settings for GPU-offloading, since host cmcs09 was detected."
    
    cc="pgcc"   # c compiler
    CC="pgc++"   # c++ compiler
    
    #PYTHON_DOWNLOAD=True
    PYTHON_DIR="/usr/local/home/kraemer/python/install"#"/afs/.mathematik.uni-stuttgart.de/home/cmcs/share/environment-modules/Packages/python/python-3.6.5" #"/usr/local/home/kraemer/python/install"

    
    #del MPI_DIR
    MPI_DIR="/usr/local/home/kraemer/offloading/pgi_gcc7.2.0/linux86-64/2018/mpi/openmpi-2.1.2"
    #MPI_DOWNLOAD=False
    #cc="/usr/local/home/kraemer/offloading/pgi_gcc7.2.0/linux86-64/18.10/bin/pgcc"
    #CC="/usr/local/home/kraemer/offloading/pgi_gcc7.2.0/linux86-64/18.10/bin/pgc++"
    #mpiCC="/usr/local/home/kraemer/offloading/pgi_gcc7.2.0/linux86-64/2018/mpi/openmpi-2.1.2/bin/mpic++"
    #mpicc="/usr/local/home/kraemer/offloading/pgi_gcc7.2.0/linux86-64/2018/mpi/openmpi-2.1.2/bin/mpicc"
    MPI_DISABLE_CHECKS=True
    PETSC_DISABLE_CHECKS=True
    GOOGLETEST_DISABLE_CHECKS=True

  elif "argon" in socket.gethostname():
<<<<<<< HEAD
    cc = "pgcc"
    CC = "pgc++"
    mpiCC = "mpic++"
=======
    cc="pgcc"
    CC="pgc++"
    mpiCC="mpic++"
    print("using pgi on argon")
>>>>>>> fa5a6e15

    LAPACK_DOWNLOAD = False
    
    MPI_DIR = "/usr/local.nfs/sw/pgi/pgi-18.10-u1604/linux86-64/2018/mpi/openmpi/"
    DISABLE_RUN = True   # do not run executables for checks, because they need mpirun as prefix
    #PETSC_DISABLE_CHECKS = True
    GOOGLETEST_DISABLE_CHECK = True

except:
  pass

# download and build debugging MPI version
if False:
  del MPI_DIR
  MPI_DOWNLOAD = True
  MPI_IGNORE_MPICC = True    # this downloads and builds openmpi
  MPI_DEBUG = True            # this enables debugging flags such that valgrind memcheck can track MPI errors

# specialized settings for supercomputer (HazelHen)
import os
if os.environ.get("PE_ENV") is not None:  # if on hazelhen
  cc = "cc"   # C compiler wrapper
  CC = "CC"   # C++ compiler wrapper
  mpiCC = "CC"  # mpi C++ compiler wrapper
  cmake = "/lustre/cray/ws8/ws/icbbnmai-opendihu/cmake/cmake-3.13.2-Linux-x86_64/bin/cmake"

  # use cray-pat for profiling
  USE_CRAY_PAT = False

  # use -hpl option with cray compiler to create an optimization program library
  USE_HPL = False

  # do not use googletest
  GOOGLETEST_DOWNLOAD = False  

  # do not use buggy python packages
  PYTHONPACKAGES_DOWNLOAD = False

  #MPI_DIR = os.environ.get("CRAY_MPICH_DIR")
  #LAPACK_DOWNLOAD = False
  #LAPACK_DIR = os.environ.get("CRAY_LIBSCI_PREFIX_DIR")
  #PETSC_DOWNLOAD = False
  #PETSC_DIR = os.environ.get("PETSC_DIR")
#else:
#  print("...no more changes.")
#Steps for getting started on HazelHen
#   module swap PrgEnv-cray/6.0.4 PrgEnv-gnu  # to switch to GNU programming environment, however also Intel and Cray environments work
#   module load cray-libsci
#   module load cray-petsc  (or cray-petsc-64 for big data)



<|MERGE_RESOLUTION|>--- conflicted
+++ resolved
@@ -117,16 +117,9 @@
     GOOGLETEST_DISABLE_CHECKS=True
 
   elif "argon" in socket.gethostname():
-<<<<<<< HEAD
     cc = "pgcc"
     CC = "pgc++"
     mpiCC = "mpic++"
-=======
-    cc="pgcc"
-    CC="pgc++"
-    mpiCC="mpic++"
-    print("using pgi on argon")
->>>>>>> fa5a6e15
 
     LAPACK_DOWNLOAD = False
     
