--- conflicted
+++ resolved
@@ -373,13 +373,8 @@
         if own_subdomain_coordinate_x == variables.n_subdomains_x-1 and i == n_sampled_points_in_own_subdomain_x-1:
           fiber_in_subdomain_coordinate_x = n_fibers_in_subdomain_x(own_subdomain_coordinate_x)-1
         
-<<<<<<< HEAD
-        #if k==0 and j==0:
-        #  print("{}: sampling_stride_x: {}, i: {}/{}, x: {}/{}".format(rank_no, variables.sampling_stride_x, i, n_sampled_points_in_own_subdomain_x, fiber_in_subdomain_coordinate_x, n_fibers_in_subdomain_x(own_subdomain_coordinate_x)))
-=======
         #if j == 0 and k == 0:
         #  print("{}: sampling_stride_x: {}, i: {}, x: {}/{} (j={},k={}) point: {}".format(rank_no, variables.sampling_stride_x, i, fiber_in_subdomain_coordinate_x, n_fibers_in_subdomain_x(own_subdomain_coordinate_x),j,k))
->>>>>>> 550cd182
         
         # get fiber no
         fiber_index = get_fiber_no(own_subdomain_coordinate_x, own_subdomain_coordinate_y, fiber_in_subdomain_coordinate_x, fiber_in_subdomain_coordinate_y)
@@ -450,8 +445,6 @@
   variables.n_points_3D_mesh_global_y = sum([n_sampled_points_in_subdomain_y(subdomain_coordinate_y) for subdomain_coordinate_y in range(variables.n_subdomains_y)])
   variables.n_points_3D_mesh_global_z = sum([n_sampled_points_in_subdomain_z(subdomain_coordinate_z) for subdomain_coordinate_z in range(variables.n_subdomains_z)])
   
-  n_points_3D_mesh_global = n_points_3D_mesh_global_x*n_points_3D_mesh_global_y*n_points_3D_mesh_global_z
-   
   # create quadratic 3D mesh
   if quadratic_3d_mesh:
     
@@ -472,35 +465,11 @@
       
       # set information on how many nodes there are in the quadratic 3D mesh, this is not needed for the opendihu core 
       "nPointsLocal": [n_sampled_points_in_own_subdomain_x, n_sampled_points_in_own_subdomain_y, n_sampled_points_in_own_subdomain_z],
-      "nPointsGlobal": [n_points_3D_mesh_global_x, n_points_3D_mesh_global_y, n_points_3D_mesh_global_z],
+      "nPointsGlobal": [variables.n_points_3D_mesh_global_x, variables.n_points_3D_mesh_global_y, variables.n_points_3D_mesh_global_z],
     }
     
-<<<<<<< HEAD
-=======
-    # compute size for quadratic mesh, these values are only for the console output
-    variables.n_points_3D_mesh_global_x = 2*variables.n_points_3D_mesh_global_x - 1
-    variables.n_points_3D_mesh_global_y = 2*variables.n_points_3D_mesh_global_y - 1
-    variables.n_points_3D_mesh_global_z = 2*variables.n_points_3D_mesh_global_z - 1
-    
-    n_sampled_points_in_own_subdomain_x = n_sampled_points_in_own_subdomain_x*2
-    n_sampled_points_in_own_subdomain_y = n_sampled_points_in_own_subdomain_y*2
-    n_sampled_points_in_own_subdomain_z = n_sampled_points_in_own_subdomain_z*2
-      
-    # border subdomains have one element less than variables.fibers
-    if own_subdomain_coordinate_x == variables.n_subdomains_x-1:
-      n_sampled_points_in_own_subdomain_x -= 1
-    if own_subdomain_coordinate_y == variables.n_subdomains_y-1:
-      n_sampled_points_in_own_subdomain_y -= 1
-    if own_subdomain_coordinate_z == variables.n_subdomains_z-1:
-      n_sampled_points_in_own_subdomain_z -= 1
-
-    # set information on how many nodes there are in the quadratic 3D mesh, this is not needed for the opendihu core
-    meshes["3Dmesh_quadratic"]["nPointsLocal"] = [n_sampled_points_in_own_subdomain_x, n_sampled_points_in_own_subdomain_y, n_sampled_points_in_own_subdomain_z]
-    meshes["3Dmesh_quadratic"]["nPointsGlobal"] = [variables.n_points_3D_mesh_global_x, variables.n_points_3D_mesh_global_y, variables.n_points_3D_mesh_global_z]
-     
   n_points_3D_mesh_global = variables.n_points_3D_mesh_global_x*variables.n_points_3D_mesh_global_y*variables.n_points_3D_mesh_global_z
    
->>>>>>> 550cd182
   # output for debugging
   if variables.debug_output:
     print("{}: point sampling for elements, unsampled points: {} x {} x {}, sampling stride: {}, {}, {}".format(rank_no, variables.n_fibers_x, variables.n_fibers_y, variables.n_points_whole_fiber, variables.sampling_stride_x, variables.sampling_stride_y, variables.sampling_stride_z))
@@ -517,14 +486,14 @@
   if rank_no == 0:      
     # compute helper variables only for output
     if quadratic_3d_mesh:
-      n_elements_3D_global_x = (int)((n_points_3D_mesh_global_x-1)/2)
-      n_elements_3D_global_y = (int)((n_points_3D_mesh_global_y-1)/2)
-      n_elements_3D_global_z = (int)((n_points_3D_mesh_global_z-1)/2)
+      n_elements_3D_global_x = (int)((variables.n_points_3D_mesh_global_x-1)/2)
+      n_elements_3D_global_y = (int)((variables.n_points_3D_mesh_global_y-1)/2)
+      n_elements_3D_global_z = (int)((variables.n_points_3D_mesh_global_z-1)/2)
       n_elements_3D_local = variables.n_elements_3D_mesh_quadratic[0] * variables.n_elements_3D_mesh_quadratic[1] * variables.n_elements_3D_mesh_quadratic[2]
     else:
-      n_elements_3D_global_x = (int)(n_points_3D_mesh_global_x-1)
-      n_elements_3D_global_y = (int)(n_points_3D_mesh_global_y-1)
-      n_elements_3D_global_z = (int)(n_points_3D_mesh_global_z-1)
+      n_elements_3D_global_x = (int)(variables.n_points_3D_mesh_global_x-1)
+      n_elements_3D_global_y = (int)(variables.n_points_3D_mesh_global_y-1)
+      n_elements_3D_global_z = (int)(variables.n_points_3D_mesh_global_z-1)
       n_elements_3D_local = variables.n_elements_3D_mesh[0] * variables.n_elements_3D_mesh[1] * variables.n_elements_3D_mesh[2]
     n_elements_3D_global = n_elements_3D_global_x * n_elements_3D_global_y * n_elements_3D_global_z
       
@@ -535,10 +504,9 @@
       n_states_cellml = 56
     print("{} rank{}, partitioning: x{} x y{} x z{}".format(n_ranks, "s" if n_ranks > 1 else "", variables.n_subdomains_x, variables.n_subdomains_y, variables.n_subdomains_z))
     print("{} x {} = {} fibers, per partition: {} x {} = {}".format(variables.n_fibers_x, variables.n_fibers_y, variables.n_fibers_total, variables.n_fibers_per_subdomain_x, variables.n_fibers_per_subdomain_y, variables.n_fibers_per_subdomain_x*variables.n_fibers_per_subdomain_y))
-<<<<<<< HEAD
     print("per fiber: 1D mesh    nodes global: {}, local: {}".format(variables.n_points_whole_fiber, n_points_in_subdomain_z(own_subdomain_coordinate_z)))
     print(" {} 3D mesh    nodes global: {} x {} x {} = {}, local: {} x {} x {} = {}".format("quadratic" if quadratic_3d_mesh else "   linear", 
-      n_points_3D_mesh_global_x, n_points_3D_mesh_global_y, n_points_3D_mesh_global_z, n_points_3D_mesh_global, 
+      variables.n_points_3D_mesh_global_x, variables.n_points_3D_mesh_global_y, variables.n_points_3D_mesh_global_z, n_points_3D_mesh_global, 
       n_sampled_points_in_own_subdomain_x, n_sampled_points_in_own_subdomain_y, n_sampled_points_in_own_subdomain_z, n_sampled_points_in_own_subdomain_x*n_sampled_points_in_own_subdomain_y*n_sampled_points_in_own_subdomain_z))
     if quadratic_3d_mesh:
       print(" quadratic 3D mesh elements global: {} x {} x {} = {}, local: {} x {} x {} = {}".format(
@@ -549,10 +517,7 @@
         n_elements_3D_global_x, n_elements_3D_global_y, n_elements_3D_global_z, n_elements_3D_global,
         variables.n_elements_3D_mesh[0], variables.n_elements_3D_mesh[1], variables.n_elements_3D_mesh[2], n_elements_3D_local))
     print(" (sampling 3D mesh with stride {} x {} x {})".format(variables.sampling_stride_x, variables.sampling_stride_y, variables.sampling_stride_z))
-=======
-    print("per fiber: 1D mesh nodes global: {}, local: {}".format(variables.n_points_whole_fiber, variables.n_points_per_subdomain_z))
-    print(" {} 3D mesh nodes global: {} x {} x {} = {}, local: {} x {} x {} = {}".format("quadratic" if quadratic_3d_mesh else "   linear", variables.n_points_3D_mesh_global_x, variables.n_points_3D_mesh_global_y, variables.n_points_3D_mesh_global_z, n_points_3D_mesh_global, n_sampled_points_in_own_subdomain_x, n_sampled_points_in_own_subdomain_y, n_sampled_points_in_own_subdomain_z, n_sampled_points_in_own_subdomain_x*n_sampled_points_in_own_subdomain_y*n_sampled_points_in_own_subdomain_z))
->>>>>>> 550cd182
+
     print("number of degrees of freedom:")
     print("                    1D fiber: {:10d}  (per process: {})".format(variables.n_points_whole_fiber, n_points_in_subdomain_z(own_subdomain_coordinate_z)))
     print("            0D-1D monodomain: {:10d}  (per process: {})".format(variables.n_points_whole_fiber*n_states_cellml, n_points_in_subdomain_z(own_subdomain_coordinate_z)*n_states_cellml))
