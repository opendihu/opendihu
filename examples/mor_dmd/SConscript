# This script declares to SCons how to compile the example.
# It has to be called from a SConstruct file.
# The 'env' object is passed from there and contains further specification like directory and debug/release flags.
#
# Note: If you're creating a new example and copied this file, adjust the desired name of the executable in the 'target' parameter of env.Program.


Import('env')     # import Environment object from calling SConstruct

# if the option no_tests was given, quit the script
if not env['no_examples']:
    
  examples = [
#    "shorten_implicit",
#    "shorten_explicit",
#    "hodgkin_huxley_explicit",
#    "hodgkin_huxley_strang",
#    "hodgkin_huxley_godunov",
#    "svdexample",
<<<<<<< HEAD
    "test"
=======
    "dmdexample",
		"mm"
>>>>>>> 8f7c6715
  ]

  # create the main executable
  for example in examples:
    env.Program(target = example, source = "src/{}.cpp".format(example))<|MERGE_RESOLUTION|>--- conflicted
+++ resolved
@@ -17,12 +17,7 @@
 #    "hodgkin_huxley_strang",
 #    "hodgkin_huxley_godunov",
 #    "svdexample",
-<<<<<<< HEAD
-    "test"
-=======
     "dmdexample",
-		"mm"
->>>>>>> 8f7c6715
   ]
 
   # create the main executable
