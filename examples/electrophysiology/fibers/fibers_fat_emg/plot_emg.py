--- conflicted
+++ resolved
@@ -55,7 +55,6 @@
   from mpl_toolkits.mplot3d import Axes3D
   fig = plt.figure()
   ax = fig.add_subplot(111, projection='3d')
-<<<<<<< HEAD
 
   xpos = [electrode_positions[i][0] for i in range(n_points)]
   ypos = [electrode_positions[i][1] for i in range(n_points)]
@@ -96,48 +95,6 @@
 print("Input file \"{}\" contains {} x {} = {} points".format(filename, n_points_xy, n_points_z, n_points))
 print("Inter-electrode distance: {:.2f} mm x {:.2f} mm".format(10*inter_electrode_distance_xy, 10*inter_electrode_distance_z))
 
-=======
-
-  xpos = [electrode_positions[i][0] for i in range(n_points)]
-  ypos = [electrode_positions[i][1] for i in range(n_points)]
-  zpos = [electrode_positions[i][2] for i in range(n_points)]
-  colors = [(i/n_points,i/n_points,i/n_points) for i in range(n_points)]
-  ax.scatter(xpos,ypos,zpos,c=colors)
-  plt.show()
-
-# compute average interelectrode distances
-# across muscle (xy)
-distances_xy = []
-for j in range(n_points_z):
-  for i in range(n_points_xy-1):
-    point_index = j*n_points_xy + i
-    
-    p0 = electrode_positions[point_index]
-    p1 = electrode_positions[point_index+1]
-    
-    distance = np.linalg.norm(p0-p1)
-    distances_xy.append(distance)
-
-# along muscle (z)
-distances_z = []
-for j in range(n_points_z-1):
-  for i in range(n_points_xy):
-    point_index = j*n_points_xy + i
-    
-    p0 = electrode_positions[point_index]
-    p1 = electrode_positions[point_index+n_points_xy]
-    
-    distance = np.linalg.norm(p0-p1)
-    distances_z.append(distance)
-
-# compute inter eletrcode distances in cm
-inter_electrode_distance_xy = np.mean(distances_xy)
-inter_electrode_distance_z = np.mean(distances_z)
-
-print("Input file \"{}\" contains {} x {} = {} points".format(filename, n_points_xy, n_points_z, n_points))
-print("Inter-electrode distance: {:.2f} mm x {:.2f} mm".format(10*inter_electrode_distance_xy, 10*inter_electrode_distance_z))
-
->>>>>>> d566c552
 # create plot
 n_plots_x = n_points_xy
 n_plots_y = n_points_z
