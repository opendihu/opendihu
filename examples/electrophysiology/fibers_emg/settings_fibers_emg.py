# Multiple 1D fibers (monodomain) with 3D EMG (static bidomain), biceps geometry
# to see all available arguments, execute: ./fibers_emg ../settings_fibers_emg.py -help
# This is the most complex example, if you need help, can ask BM.
#
# if fiber_file=cuboid.bin, it uses a small cuboid test example
#
# You have to set n_subdomains such that it matches the number of processes, e.g. 2x2x1 = 4 processes.
# Decomposition is in x,y,z direction, the fibers are aligned with the z axis.
# E.g. --n_subdomains 2 2 1 which is 2x2x1 means no subdivision per fiber,
# --n_subdomains 8 8 4 means every fiber will be subdivided to 4 processes and all fibers will be computed by 8x8 processes.
#
# Example with 4 processes and end time 5, and otherwise default parameters:
#   mpirun -n 4 ./fibers_emg ../settings_fibers_emg.py --n_subdomains 2 2 1 --end_time=5.0
#
# Three files contribute to the settings:
# A lot of variables are set by the helper.py script, the variables and their values are defined in variables.py and this file
# creates the composite config that is needed by opendihu.
# You can provided parameter values in a custom_variables.py file in the variables subfolder of fibers_emg. (Instead of custom_variables.py you can choose any filename.)
# This custom variables file should be the next argument on the command line after settings_fibers_emg.py, e.g.:
#
#  ./fibers_emg ../settings_fibers_emg.py custom_variables.py --n_subdomains 1 1 1 --end_time=5.0
#  ./fibers_febio ../settings_fibers_emg.py febio.py

import sys, os
import timeit
import argparse
import importlib

# parse rank arguments
rank_no = (int)(sys.argv[-2])
n_ranks = (int)(sys.argv[-1])

# add variables subfolder to python path where the variables script is located
script_path = os.path.dirname(os.path.abspath(__file__))
sys.path.insert(0, script_path)
sys.path.insert(0, os.path.join(script_path,'variables'))

import variables              # file variables.py, defined default values for all parameters, you can set the parameters there  
from create_partitioned_meshes_for_settings import *   # file create_partitioned_meshes_for_settings with helper functions about own subdomain

# if first argument contains "*.py", it is a custom variable definition file, load these values
if ".py" in sys.argv[0]:
  variables_file = sys.argv[0]
  variables_module = variables_file[0:variables_file.find(".py")]
  
  if rank_no == 0:
    print("Loading variables from {}.".format(variables_file))
    
  custom_variables = importlib.import_module(variables_module)
  variables.__dict__.update(custom_variables.__dict__)
  sys.argv = sys.argv[1:]     # remove first argument, which now has already been parsed

# define command line arguments
parser = argparse.ArgumentParser(description='fibers_emg')
parser.add_argument('--scenario_name',                       help='The name to identify this run in the log.',   default=variables.scenario_name)
parser.add_argument('--n_subdomains', nargs=3,               help='Number of subdomains in x,y,z direction.',    type=int)
parser.add_argument('--n_subdomains_x', '-x',                help='Number of subdomains in x direction.',        type=int, default=variables.n_subdomains_x)
parser.add_argument('--n_subdomains_y', '-y',                help='Number of subdomains in y direction.',        type=int, default=variables.n_subdomains_y)
parser.add_argument('--n_subdomains_z', '-z',                help='Number of subdomains in z direction.',        type=int, default=variables.n_subdomains_z)
parser.add_argument('--diffusion_solver_type',               help='The solver for the diffusion.',               default=variables.diffusion_solver_type, choices=["gmres","cg","lu","gamg","richardson","chebyshev","cholesky","jacobi","sor","preonly"])
parser.add_argument('--diffusion_preconditioner_type',       help='The preconditioner for the diffusion.',       default=variables.diffusion_preconditioner_type, choices=["jacobi","sor","lu","ilu","gamg","none"])
parser.add_argument('--diffusion_solver_reltol',             help='Ralative tolerance for diffusion solver',     type=float, default=variables.diffusion_solver_reltol)
parser.add_argument('--diffusion_solver_maxit',              help='Maximum number of iterations for diffusion solver', type=int, default=variables.diffusion_solver_maxit)
parser.add_argument('--potential_flow_solver_type',          help='The solver for the potential flow (non-spd matrix).', default=variables.potential_flow_solver_type, choices=["gmres","cg","lu","gamg","richardson","chebyshev","cholesky","jacobi","sor","preonly"])
parser.add_argument('--potential_flow_preconditioner_type',  help='The preconditioner for the potential flow.',  default=variables.potential_flow_preconditioner_type, choices=["jacobi","sor","lu","ilu","gamg","none"])
parser.add_argument('--potential_flow_solver_maxit',         help='Maximum number of iterations for potential flow solver', type=int, default=variables.potential_flow_solver_maxit)
parser.add_argument('--potential_flow_solver_reltol',        help='Relative tolerance for potential flow solver', type=float, default=variables.potential_flow_solver_reltol)
parser.add_argument('--emg_solver_type',                     help='The solver for the static bidomain.',         default=variables.emg_solver_type)
#parser.add_argument('--emg_solver_type',                    help='The solver for the static bidomain.',         default=variables.emg_solver_type, choices=["gmres","cg","lu","gamg","richardson","chebyshev","cholesky","jacobi","sor","preonly"])
parser.add_argument('--emg_preconditioner_type',             help='The preconditioner for the static bidomain.', default=variables.emg_preconditioner_type, choices=["jacobi","sor","lu","ilu","gamg","none"])
parser.add_argument('--emg_solver_maxit',                    help='Maximum number of iterations for activation solver', type=int, default=variables.emg_solver_maxit)
parser.add_argument('--emg_solver_reltol',                   help='Ralative tolerance for activation solver',    type=float, default=variables.diffusion_solver_reltol)
parser.add_argument('--emg_initial_guess_nonzero',           help='If the initial guess for the emg linear system should be set to the previous solution.', default=variables.emg_initial_guess_nonzero, action='store_true')
parser.add_argument('--paraview_output',                     help='Enable the paraview output writer.',          default=variables.paraview_output, action='store_true')
parser.add_argument('--adios_output',                        help='Enable the MegaMol/ADIOS output writer.',          default=variables.adios_output, action='store_true')
parser.add_argument('--fiber_file',                          help='The filename of the file that contains the fiber data.', default=variables.fiber_file)
parser.add_argument('--cellml_file',                         help='The filename of the file that contains the cellml model.', default=variables.cellml_file)
parser.add_argument('--fiber_distribution_file',             help='The filename of the file that contains the MU firing times.', default=variables.fiber_distribution_file)
parser.add_argument('--firing_times_file',                   help='The filename of the file that contains the cellml model.', default=variables.firing_times_file)
parser.add_argument('--end_time', '--tend', '-t',            help='The end simulation time.',                    type=float, default=variables.end_time)
parser.add_argument('--output_timestep',                     help='The timestep for writing outputs.',           type=float, default=variables.output_timestep)
parser.add_argument('--dt_0D',                               help='The timestep for the 0D model.',              type=float, default=variables.dt_0D)
parser.add_argument('--dt_1D',                               help='The timestep for the 1D model.',              type=float, default=variables.dt_1D)
parser.add_argument('--dt_splitting',                        help='The timestep for the splitting.',             type=float, default=variables.dt_splitting)
parser.add_argument('--dt_3D',                               help='The timestep for the 3D model, either bidomain or mechanics.', type=float, default=variables.dt_3D)
parser.add_argument('--disable_firing_output',               help='Disables the initial list of fiber firings.', default=variables.disable_firing_output, action='store_true')
parser.add_argument('--v',                                   help='Enable full verbosity in c++ code')
parser.add_argument('-v',                                    help='Enable verbosity level in c++ code', action="store_true")
parser.add_argument('-vmodule',                              help='Enable verbosity level for given file in c++ code')
parser.add_argument('-on_error_attach_debugger',                              help='Enable verbosity level for given file in c++ code')
parser.add_argument('-pause',                                help='Stop at parallel debugging barrier', action="store_true")
parser.add_argument('--rank_reordering',                     help='Enable rank reordering in the c++ code', action="store_true")
parser.add_argument('--use_elasticity',                   help='Enable linear elasticity', action="store_true")

# parse command line arguments and assign values to variables module
args = parser.parse_args(args=sys.argv[:-2], namespace=variables)

# initialize some dependend variables
if variables.n_subdomains is not None:
  variables.n_subdomains_x = variables.n_subdomains[0]
  variables.n_subdomains_y = variables.n_subdomains[1]
  variables.n_subdomains_z = variables.n_subdomains[2]
  
if variables.use_elasticity:
  variables.emg_solver_type = "cg"
  
# output information of run
if rank_no == 0:
  print("scenario_name: {},  n_subdomains: {} {} {},  n_ranks: {},  end_time: {}".format(variables.scenario_name, variables.n_subdomains_x, variables.n_subdomains_y, variables.n_subdomains_z, n_ranks, variables.end_time))
  print("dt_0D:           {:0.0e}, diffusion_solver_type:      {}".format(variables.dt_0D, variables.diffusion_solver_type))
  print("dt_1D:           {:0.0e}, potential_flow_solver_type: {}".format(variables.dt_1D, variables.potential_flow_solver_type))
  print("dt_splitting:    {:0.0e}, emg_solver_type:            {}, emg_initial_guess_nonzero: {}".format(variables.dt_splitting, variables.emg_solver_type, variables.emg_initial_guess_nonzero))
  print("dt_3D:           {:0.0e}, paraview_output: {}".format(variables.dt_3D, variables.paraview_output))
  print("output_timestep: {:0.0e}  stimulation_frequency: {} 1/ms = {} Hz".format(variables.output_timestep, variables.stimulation_frequency, variables.stimulation_frequency*1e3))
  print("fiber_file:              {}".format(variables.fiber_file))
  print("cellml_file:             {}".format(variables.cellml_file))
  print("fiber_distribution_file: {}".format(variables.fiber_distribution_file))
  print("firing_times_file:       {}".format(variables.firing_times_file))
  print("********************************************************************************")
  
  print("prefactor: sigma_eff/(Am*Cm) = {} = {} / ({}*{})".format(variables.Conductivity/(variables.Am*variables.Cm), variables.Conductivity, variables.Am, variables.Cm))
  
  # start timer to measure duration of parsing of this script  
  t_start_script = timeit.default_timer()
    
# initialize all helper variables
from helper import *

variables.n_subdomains_xy = variables.n_subdomains_x * variables.n_subdomains_y
variables.n_fibers_total = variables.n_fibers_x * variables.n_fibers_y

# define the config dict
config = {
  "scenarioName":                   variables.scenario_name,    # scenario name which will appear in the log file
  "solverStructureDiagramFile":     "solver_structure.txt",     # output file of a diagram that shows data connection between solvers
  "meta": {                 # additional fields that will appear in the log
    "partitioning": [variables.n_subdomains_x, variables.n_subdomains_y, variables.n_subdomains_z]
  },
  "Meshes": variables.meshes,
  "MappingsBetweenMeshes": {"MeshFiber_{}".format(i) : meshName3D for i in range(variables.n_fibers_total) for meshName3D in ["3Dmesh", "3Dmesh_quadratic"]},
  "Solvers": {
    "implicitSolver": {     # solver for the implicit timestepping scheme of the diffusion time step
      "relativeTolerance":  variables.diffusion_solver_reltol,
      "maxIterations":      variables.diffusion_solver_maxit,
      "solverType":         variables.diffusion_solver_type,
      "preconditionerType": variables.diffusion_preconditioner_type,
      "dumpFilename":       "",   # "out/dump_"
      "dumpFormat":         "matlab",
    },
    "potentialFlowSolver": {# solver for the initial potential flow, that is needed to estimate fiber directions for the bidomain equation
      "relativeTolerance":  variables.potential_flow_solver_reltol,
      "maxIterations":      variables.potential_flow_solver_maxit,
      "solverType":         variables.potential_flow_solver_type,
      "preconditionerType": variables.potential_flow_preconditioner_type,
      "dumpFilename":       "",
      "dumpFormat":         "matlab",
    },
    "activationSolver": {   # solver for the static Bidomain equation and the EMG
      "relativeTolerance":  variables.emg_solver_reltol,
      "maxIterations":      variables.emg_solver_maxit,
      "solverType":         variables.emg_solver_type,
      "preconditionerType": variables.emg_preconditioner_type,
      "dumpFilename":       "",
      "dumpFormat":         "matlab",
    },
    "linearElasticitySolver": {   # solver for linear elasticity
      "relativeTolerance":  1e-1,
      "maxIterations":      1e4,
      "solverType":         "gmres",
      "preconditionerType": "none",
      "dumpFilename":       "",
      "dumpFormat":         "matlab",
    }, 
  },
  "Coupling": {
    "timeStepWidth":          variables.dt_3D,  # 1e-1
    "logTimeStepWidthAsKey":  "dt_3D",
    "durationLogKey":         "duration_total",
    "timeStepOutputInterval": 1,
    "endTime":                variables.end_time,
    "connectedSlotsTerm1To2": {1:0} if variables.use_elasticity else {0:0},  # elasticity: transfer gamma to elasticity, fibers_emg: transfer Vm to StaticBidomainSolver
    "connectedSlotsTerm2To1": [None]   if variables.use_elasticity else [None],   # elasticity: only transfer back geometry (this happens automatically),   fibers_emg: transfer nothing back
    "Term1": {        # monodomain, fibers
      "MultipleInstances": {
        "logKey":                     "duration_subdomains_xy",
        "ranksAllComputedInstances":  list(range(n_ranks)),
        "nInstances":                 variables.n_subdomains_xy,
        "instances": 
        [{
          "ranks": list(range(subdomain_coordinate_y*variables.n_subdomains_x + subdomain_coordinate_x, n_ranks, variables.n_subdomains_x*variables.n_subdomains_y)),
          "StrangSplitting": {
            #"numberTimeSteps": 1,
            "timeStepWidth":          variables.dt_splitting,  # 1e-1
            "logTimeStepWidthAsKey":  "dt_splitting",
            "durationLogKey":         "duration_monodomain",
            "timeStepOutputInterval": 100,
            "endTime":                variables.dt_splitting,
            "connectedSlotsTerm1To2": [0,1] if variables.use_elasticity else [0],   # transfer slot 0 = state Vm from Term1 (CellML) to Term2 (Diffusion), for elasticity also transfer gamma
            "connectedSlotsTerm2To1": [0,1] if variables.use_elasticity else [0],   # transfer the same back

            "Term1": {      # CellML, i.e. reaction term of Monodomain equation
              "MultipleInstances": {
                "logKey":             "duration_subdomains_z",
                "nInstances":         n_fibers_in_subdomain_x(subdomain_coordinate_x)*n_fibers_in_subdomain_y(subdomain_coordinate_y),
                "instances": 
                [{
                  "ranks":                          list(range(variables.n_subdomains_z)),    # these rank nos are local nos to the outer instance of MultipleInstances, i.e. from 0 to number of ranks in z direction
                  "Heun" : {
                    "timeStepWidth":                variables.dt_0D,  # 5e-5
                    "logTimeStepWidthAsKey":        "dt_0D",
                    "durationLogKey":               "duration_0D",
                    "initialValues":                [],
                    "timeStepOutputInterval":       1e4,
                    "inputMeshIsGlobal":            True,
                    "dirichletBoundaryConditions":  {},
                    "nAdditionalFieldVariables":    0,
                      
                    "CellML" : {
                      "modelFilename":                          variables.cellml_file,                          # input C++ source file or cellml XML file
                      #"statesInitialValues":                   [],                                             # if given, the initial values for the the states of one instance
                      "initializeStatesToEquilibrium":          False,                                          # if the equilibrium values of the states should be computed before the simulation starts
                      "initializeStatesToEquilibriumTimestepWidth": 1e-4,                                       # if initializeStatesToEquilibrium is enable, the timestep width to use to solve the equilibrium equation
                      
                      # optimization parameters
                      "optimizationType":                       "vc",                                           # "vc", "simd", "openmp" type of generated optimizated source file
                      "approximateExponentialFunction":         False,                                          # if optimizationType is "vc", whether the exponential function exp(x) should be approximate by (1+x/n)^n with n=1024
                      "compilerFlags":                          "-fPIC -O3 -march=native -shared ",             # compiler flags used to compile the optimized model code
                      "maximumNumberOfThreads":                 0,                                              # if optimizationType is "openmp", the maximum number of threads to use. Default value 0 means no restriction.
<<<<<<< HEAD
                      "initializeStatesToEquilibrium":          True,
=======
                      
                      # stimulation callbacks
>>>>>>> 1fcd1e23
                      #"libraryFilename":                       "cellml_simd_lib.so",                           # compiled library
                      #"setSpecificParametersFunction":         set_specific_parameters,                        # callback function that sets parameters like stimulation current
                      #"setSpecificParametersCallInterval":     int(1./variables.stimulation_frequency/variables.dt_0D),         # set_specific_parameters should be called every 0.1, 5e-5 * 1e3 = 5e-2 = 0.05
                      "setSpecificStatesFunction":              set_specific_states,                                             # callback function that sets states like Vm, activation can be implemented by using this method and directly setting Vm values, or by using setParameters/setSpecificParameters
                      #"setSpecificStatesCallInterval":         2*int(1./variables.stimulation_frequency/variables.dt_0D),       # set_specific_states should be called variables.stimulation_frequency times per ms, the factor 2 is needed because every Heun step includes two calls to rhs
                      "setSpecificStatesCallInterval":          0,                                                               # 0 means disabled
                      "setSpecificStatesCallFrequency":         variables.get_specific_states_call_frequency(fiber_no, motor_unit_no),   # set_specific_states should be called variables.stimulation_frequency times per ms
                      "setSpecificStatesFrequencyJitter":       variables.get_specific_states_frequency_jitter(fiber_no, motor_unit_no), # random value to add or substract to setSpecificStatesCallFrequency every stimulation, this is to add random jitter to the frequency
                      "setSpecificStatesRepeatAfterFirstCall":  0.01,                                                            # [ms] simulation time span for which the setSpecificStates callback will be called after a call was triggered
                      "setSpecificStatesCallEnableBegin":       variables.get_specific_states_call_enable_begin(fiber_no, motor_unit_no),# [ms] first time when to call setSpecificStates
                      "additionalArgument":                     fiber_no,                                       # last argument that will be passed to the callback functions set_specific_states, set_specific_parameters, etc.
                      
                      # output connector slots
                      "intermediatesForTransfer":               variables.output_intermediate_index,            # which intermediate values to use in further computation
                      "statesForTransfer":                      variables.output_state_index,                   # which state values to use in further computation, Shorten / Hodgkin Huxley: state 0 = Vm
                      
                      # parameters to the cellml model
                      "parametersUsedAsIntermediate":           variables.parameters_used_as_intermediate,      #[32],       # list of intermediate value indices, that will be set by parameters. Explicitely defined parameters that will be copied to intermediates, this vector contains the indices of the algebraic array.
                      "parametersUsedAsConstant":               variables.parameters_used_as_constant,          #[65],           # list of constant value indices, that will be set by parameters.
                      "parametersInitialValues":                variables.parameters_initial_values,            #[0.0, 1.0],      # initial values for the parameters: I_Stim, l_hs
                      
                      "mappings":                               variables.mappings,                             # mappings between parameters and intermediates/constants and between outputConnectorSlots and states, intermediates or parameters, they are defined in helper.py
                      
                      "meshName":                               "MeshFiber_{}".format(fiber_no),
                      "stimulationLogFilename":                 "out/stimulation.log",                          # a file that will contain the times of stimulations
                    },      
                    "OutputWriter" : [
                      {"format": "Paraview", "outputInterval": 1, "filename": "out/" + variables.scenario_name + "/0D_states({},{})".format(fiber_in_subdomain_coordinate_x,fiber_in_subdomain_coordinate_y), "binary": True, "fixedFormat": False, "combineFiles": True}
                    ] if variables.states_output else []
                    
                  },
                } for fiber_in_subdomain_coordinate_y in range(n_fibers_in_subdomain_y(subdomain_coordinate_y)) \
                    for fiber_in_subdomain_coordinate_x in range(n_fibers_in_subdomain_x(subdomain_coordinate_x)) \
                      for fiber_no in [get_fiber_no(subdomain_coordinate_x, subdomain_coordinate_y, fiber_in_subdomain_coordinate_x, fiber_in_subdomain_coordinate_y)] \
                        for motor_unit_no in [get_motor_unit_no(fiber_no)]],
              }
            },
            "Term2": {     # Diffusion
              "MultipleInstances": {
                "nInstances": n_fibers_in_subdomain_x(subdomain_coordinate_x)*n_fibers_in_subdomain_y(subdomain_coordinate_y),
                "instances": 
                [{
                  "ranks":                         list(range(variables.n_subdomains_z)),    # these rank nos are local nos to the outer instance of MultipleInstances, i.e. from 0 to number of ranks in z direction
                  "ImplicitEuler" : {
                    "initialValues":               [],
                    #"numberTimeSteps":            1,
                    "timeStepWidth":               variables.dt_1D,  # 1e-5
                    "logTimeStepWidthAsKey":       "dt_1D",
                    "durationLogKey":              "duration_1D",
                    "timeStepOutputInterval":      1e4,
                    "dirichletBoundaryConditions": {},                                       # old Dirichlet BC that are not used in FastMonodomainSolver: {0: -75.0036, -1: -75.0036},
                    "inputMeshIsGlobal":           True,
                    "solverName":                  "implicitSolver",
                    "nAdditionalFieldVariables":   1 if variables.use_elasticity else 0,
                    "FiniteElementMethod" : {
                      "maxIterations":             1e4,
                      "relativeTolerance":         1e-10,
                      "inputMeshIsGlobal":         True,
                      "meshName":                  "MeshFiber_{}".format(fiber_no),
                      "prefactor":                 get_diffusion_prefactor(fiber_no, motor_unit_no),  # resolves to Conductivity / (Am * Cm)
                      "solverName":                "implicitSolver",
                    },
                    "OutputWriter" : [
                      #{"format": "Paraview", "outputInterval": int(1./variables.dt_1D*variables.output_timestep), "filename": "out/fiber_"+str(fiber_no), "binary": True, "fixedFormat": False, "combineFiles": True},
                      #{"format": "Paraview", "outputInterval": 1./variables.dt_1D*variables.output_timestep, "filename": "out/fiber_"+str(i)+"_txt", "binary": False, "fixedFormat": False},
                      #{"format": "ExFile", "filename": "out/fiber_"+str(i), "outputInterval": 1./variables.dt_1D*variables.output_timestep, "sphereSize": "0.02*0.02*0.02"},
                      #{"format": "PythonFile", "filename": "out/fiber_"+str(i), "outputInterval": 1./variables.dt_1D*variables.output_timestep, "binary":True, "onlyNodalValues":True},
                    ]
                  },
                } for fiber_in_subdomain_coordinate_y in range(n_fibers_in_subdomain_y(subdomain_coordinate_y)) \
                    for fiber_in_subdomain_coordinate_x in range(n_fibers_in_subdomain_x(subdomain_coordinate_x)) \
                      for fiber_no in [get_fiber_no(subdomain_coordinate_x, subdomain_coordinate_y, fiber_in_subdomain_coordinate_x, fiber_in_subdomain_coordinate_y)] \
                        for motor_unit_no in [get_motor_unit_no(fiber_no)]],
                "OutputWriter" : variables.output_writer_fibers,
              },
            },
          }
        } if (subdomain_coordinate_x,subdomain_coordinate_y) == (variables.own_subdomain_coordinate_x,variables.own_subdomain_coordinate_y) else None
        for subdomain_coordinate_y in range(variables.n_subdomains_y)
            for subdomain_coordinate_x in range(variables.n_subdomains_x)]
      },
      "fiberDistributionFile":    variables.fiber_distribution_file,   # for FastMonodomainSolver, e.g. MU_fibre_distribution_3780.txt
      "firingTimesFile":          variables.firing_times_file,         # for FastMonodomainSolver, e.g. MU_firing_times_real.txt
      "onlyComputeIfHasBeenStimulated": True,                          # only compute fibers after they have been stimulated for the first time
      "disableComputationWhenStatesAreCloseToEquilibrium": True,       # optimization where states that are close to their equilibrium will not be computed again
    },
    "Term2": {        # Bidomain, EMG
      "StaticBidomainSolver": {       # version for fibers_emg
        "timeStepWidth":          variables.dt_3D,
        "timeStepOutputInterval": 50,
        "durationLogKey":         "duration_bidomain",
        "solverName":             "activationSolver",
        "initialGuessNonzero":    variables.emg_initial_guess_nonzero,
        "PotentialFlow": {
          "FiniteElementMethod" : {
            "meshName":           "3Dmesh",
            "solverName":         "potentialFlowSolver",
            "prefactor":          1.0,
            "dirichletBoundaryConditions": variables.potential_flow_dirichlet_bc,
            "neumannBoundaryConditions":   [],
            "inputMeshIsGlobal":  True,
          },
        },
        "Activation": {
          "FiniteElementMethod" : {
            "meshName":           "3Dmesh",
            "solverName":         "activationSolver",
            "prefactor":          1.0,
            "inputMeshIsGlobal":  True,
            "dirichletBoundaryConditions": {},
            "neumannBoundaryConditions":   [],
            "diffusionTensor": [[      # sigma_i,  fiber direction is (1,0,0), one list item = same tensor for all elements, multiple list items = a different tensor for each element
              8.93, 0, 0,
              0, 0.893, 0,
              0, 0, 0.893
            ]],
            "extracellularDiffusionTensor": [[      # sigma_e, one list item = same tensor for all elements, multiple list items = a different tensor for each element
              6.7, 0, 0,
              0, 6.7, 0,
              0, 0, 6.7,
            ]],
          },
        },
        "OutputWriter" : variables.output_writer_emg,
      },
      "OutputSurface": {        # version for fibers_emg_2d_output
        "OutputWriter": [
          {"format": "Paraview", "outputInterval": int(1./variables.dt_3D*variables.output_timestep), "filename": "out/" + variables.scenario_name + "/surface_emg", "binary": True, "fixedFormat": False, "combineFiles": True},
        ],
        "face": "0+",
        "StaticBidomainSolver": {
          "timeStepWidth":          variables.dt_3D,
          "timeStepOutputInterval": 50,
          "durationLogKey":         "duration_bidomain",
          "solverName":             "activationSolver",
          "initialGuessNonzero":    variables.emg_initial_guess_nonzero,
          "PotentialFlow": {
            "FiniteElementMethod" : {
              "meshName":           "3Dmesh",
              "solverName":         "potentialFlowSolver",
              "prefactor":          1.0,
              "dirichletBoundaryConditions": variables.potential_flow_dirichlet_bc,
              "neumannBoundaryConditions":   [],
              "inputMeshIsGlobal":  True,
            },
          },
          "Activation": {
            "FiniteElementMethod" : {
              "meshName":           "3Dmesh",
              "solverName":         "activationSolver",
              "prefactor":          1.0,
              "inputMeshIsGlobal":  True,
              "dirichletBoundaryConditions": {},
              "neumannBoundaryConditions":   [],
              "diffusionTensor": [[      # sigma_i, fiber direction is (1,0,0), one list item = same tensor for all elements, multiple list items = a different tensor for each element
                8.93, 0, 0,
                0, 0.893, 0,
                0, 0, 0.893
              ]],
              "extracellularDiffusionTensor": [[      # sigma_e, one list item = same tensor for all elements, multiple list items = a different tensor for each element
                6.7, 0, 0,
                0, 6.7, 0,
                0, 0, 6.7,
              ]],
            },
          },
          "OutputWriter" : variables.output_writer_emg,
        }
      },
      "QuasiStaticLinearElasticitySolver": {
        "PotentialFlow": {        # potential flow for fiber directions in the 3D mesh
          "FiniteElementMethod" : {
            "meshName":           "3Dmesh",
            "solverName":         "potentialFlowSolver",
            "prefactor":          1.0,
            "dirichletBoundaryConditions": variables.potential_flow_dirichlet_bc,
            "neumannBoundaryConditions":   [],
            "inputMeshIsGlobal":  True,
          },
        },
        "FiniteElementMethod" : {   # linear elasticity finite element method
          "meshName":             "3Dmesh",
          "solverName":           "linearElasticitySolver",
          "prefactor":            1.0,
          "inputMeshIsGlobal":    True,
          "dirichletBoundaryConditions": variables.use_elasticity_dirichlet_bc,
          "neumannBoundaryConditions":   variables.use_elasticity_neumann_bc,
          "bulkModulus":          40e3, #40e3 # https://www.researchgate.net/publication/230248067_Bulk_Modulus
          "shearModulus":         39e3, #39e3 # https://onlinelibrary.wiley.com/doi/full/10.1002/mus.24104
        },
        "maximumActiveStress":      1.0,
        "strainScalingCurveWidth":  1.0,
        "scalingFactor":            1e4,   #1e4
        "OutputWriter" : [
          {"format": "Paraview", "outputInterval": int(1./variables.dt_3D*variables.output_timestep), "filename": "out/deformation", "binary": True, "fixedFormat": False, "onlyNodalValues":True, "combineFiles":True},
          #{"format": "PythonFile", "filename": "out/deformation", "outputInterval": 1, "binary":False, "onlyNodalValues":True},
        ]
      },
      "QuasiStaticNonlinearElasticitySolverFebio": {
        "durationLogKey": "febio",
        "meshName":       "3Dmesh",
        "activationFactor": 1e-5,
        "preLoadFactor": 100,
        "OutputWriter" : variables.output_writer_elasticity,
      }
    }
  }
}

# stop timer and calculate how long parsing lasted
if rank_no == 0:
  t_stop_script = timeit.default_timer()
  print("Python config parsed in {:.1f}s.".format(t_stop_script - t_start_script))<|MERGE_RESOLUTION|>--- conflicted
+++ resolved
@@ -226,12 +226,8 @@
                       "approximateExponentialFunction":         False,                                          # if optimizationType is "vc", whether the exponential function exp(x) should be approximate by (1+x/n)^n with n=1024
                       "compilerFlags":                          "-fPIC -O3 -march=native -shared ",             # compiler flags used to compile the optimized model code
                       "maximumNumberOfThreads":                 0,                                              # if optimizationType is "openmp", the maximum number of threads to use. Default value 0 means no restriction.
-<<<<<<< HEAD
-                      "initializeStatesToEquilibrium":          True,
-=======
                       
                       # stimulation callbacks
->>>>>>> 1fcd1e23
                       #"libraryFilename":                       "cellml_simd_lib.so",                           # compiled library
                       #"setSpecificParametersFunction":         set_specific_parameters,                        # callback function that sets parameters like stimulation current
                       #"setSpecificParametersCallInterval":     int(1./variables.stimulation_frequency/variables.dt_0D),         # set_specific_parameters should be called every 0.1, 5e-5 * 1e3 = 5e-2 = 0.05
