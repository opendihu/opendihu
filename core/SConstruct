--- conflicted
+++ resolved
@@ -85,12 +85,9 @@
   
   # debug build
   variant_dir = "build/debug"           # folder of build
-<<<<<<< HEAD
-  env.MergeFlags('-DDEBUG -ggdb -g3 -Og -std=c++1z -DELPP_FEATURE_CRASH_LOG -Werror')   # gcc flags, will be sorted automatically into linker and compiler flags
+
+  env.MergeFlags('-DDEBUG -ggdb -g3 -Og -std=c++14 -DELPP_FEATURE_CRASH_LOG -Werror')   # gcc flags, will be sorted automatically into linker and compiler flags
   # g3: include macros in debug output
-=======
-  env.MergeFlags('-DDEBUG -ggdb -O0 -std=c++14 -DELPP_FEATURE_CRASH_LOG -Werror')   # gcc flags, will be sorted automatically into linker and compiler flags -Wno-error=register
->>>>>>> 3144f756
   
 else:
   # release build
