#pragma once

#include "control/dihu_context.h"
#include "data_management/time_stepping/time_stepping.h"
#include "interfaces/discretizable_in_time.h"
#include "time_stepping_scheme/time_stepping_scheme.h"
#include "data_management/data.h"
#include "data_management/time_stepping/time_stepping.h"
#include "cellml/03_cellml_adapter.h"

namespace TimeSteppingScheme
{
  /**
   * Specialization for Reduced order models
   */
  template<typename FunctionSpaceType, int nComponents>
  class TimeSteppingSchemeOdeBase :
  public TimeSteppingScheme
  {
  public:
    typedef FunctionSpaceType FunctionSpace;
    typedef Data::TimeStepping<FunctionSpaceType, nComponents> Data;   // type of Data object
    typedef typename Data::TransferableSolutionDataType TransferableSolutionDataType;
    
    //! constructor
    TimeSteppingSchemeOdeBase(DihuContext context, std::string name);
    
    //! destructor
    virtual ~TimeSteppingSchemeOdeBase() {}
    
    //! run simulation
    virtual void run();
    
    /*
     *  //! return the Petsc solution vector
     *  std::shared_ptr<typename Data::FieldVariableType> solution();
     */
    
    //! get the data that will be transferred in the operator splitting to the other term of the splitting
    //! the transfer is done by the solution_vector_mapping class
    TransferableSolutionDataType getSolutionForTransferInOperatorSplitting();
    
    //! return the data object
    Data &data();
    
    //! initialize discretizableInTime
    virtual void initialize();
    
    //! set the subset of ranks that will compute the work
    void setRankSubset(Partition::RankSubset rankSubset);
    
    //! reset state such that new initialization becomes necessary
    virtual void reset();
    
    //! return whether the underlying discretizableInTime object has a specified mesh type and is not independent of the mesh type
    //bool knowsMeshType();
    
  protected:
    
    //! read initial values from settings and set field accordingly
    void setInitialValues();
    
    std::shared_ptr<Data> data_;     ///< data object that holds all PETSc vectors and matrices
    
    bool initialized_;     ///< if initialize() was already called
    
    double prefactor_;     ///< a factor with which the result is multiplied when the data is used in a splitting scheme    
    
  };
////////////////////////////////////////////////////////////////////////////////////////////////////////////////////
/** This is the base class for all ode solvers.
 */
template<typename DiscretizableInTimeType>
class TimeSteppingSchemeOdeBaseDiscretizable:
public TimeSteppingSchemeOdeBase<typename DiscretizableInTimeType::FunctionSpace, DiscretizableInTimeType::nComponents()>
{
public:
  typedef DiscretizableInTimeType DiscretizableInTime_Type;
  typedef typename DiscretizableInTimeType::FunctionSpace FunctionSpace;
  
  //! constructor
  TimeSteppingSchemeOdeBaseDiscretizable(DihuContext context, std::string name);

  //! destructor
<<<<<<< HEAD
  virtual ~TimeSteppingSchemeOdeBaseDiscretizable() {}
=======
  virtual ~TimeSteppingSchemeOdeBase() {}

  //! run simulation
  virtual void run();

  //! get the data that will be transferred in the operator splitting to the other term of the splitting
  //! the transfer is done by the solution_vector_mapping class
  TransferableSolutionDataType getSolutionForTransfer();

  //! return the data object
  Data &data();
>>>>>>> 9a848637

  //! initialize discretizableInTime
  virtual void initialize();
  
  //! discretizable in time object
  DiscretizableInTimeType &discretizableInTime();
  
  //! set the subset of ranks that will compute the work
  void setRankSubset(Partition::RankSubset rankSubset);
  
  //! reset state such that new initialization becomes necessary
  virtual void reset();

  //! return whether the underlying discretizableInTime object has a specified mesh type and is not independent of the mesh type
  bool knowsMeshType();
  
  //! object that stores Dirichlet boundary condition values
  std::shared_ptr<
  SpatialDiscretization::DirichletBoundaryConditions<FunctionSpace,DiscretizableInTimeType::nComponents()>
  > dirichletBoundaryConditions();

  //! output the given data for debugging
  virtual std::string getString(TransferableSolutionDataType &data);

protected:

  //! read initial values from settings and set field accordingly
  void setInitialValues();

  //int timeStepOutputInterval_;    ///< time step number and time is output every timeStepOutputInterval_ time steps
  DiscretizableInTimeType discretizableInTime_;    ///< the object to be discretized
  bool initialized_;     ///< if initialize() was already called

  std::shared_ptr<
    SpatialDiscretization::DirichletBoundaryConditions<FunctionSpace,DiscretizableInTimeType::nComponents()>
  > dirichletBoundaryConditions_;  ///< object that stores Dirichlet boundary condition values
};

template<typename DiscretizableInTimeType>
class TimeSteppingSchemeOde :
  public TimeSteppingSchemeOdeBaseDiscretizable<DiscretizableInTimeType>
  {
public:
  //! use constructor of parent class
  using TimeSteppingSchemeOdeBaseDiscretizable<DiscretizableInTimeType>::TimeSteppingSchemeOdeBaseDiscretizable;
  
};


/**
 * Specialization for CellmlAdapter
 */
template<int nStates, typename FunctionSpaceType>
class TimeSteppingSchemeOde<CellmlAdapter<nStates, FunctionSpaceType>>:
  public TimeSteppingSchemeOdeBaseDiscretizable<CellmlAdapter<nStates, FunctionSpaceType>>
{
public:
  //! use constructor of parent class
  using TimeSteppingSchemeOdeBaseDiscretizable<CellmlAdapter<nStates, FunctionSpaceType>>::TimeSteppingSchemeOdeBaseDiscretizable;
  
  //! initialize CellMLAdapter and get outputStateIndex and prefactor from CellMLAdapter to set them in data_
  virtual void initialize();
};
////////////////////////////////////////////////////////////////////////////////////////////////////////////////////


}  // namespace

#include "time_stepping_scheme/time_stepping_scheme_ode.tpp"<|MERGE_RESOLUTION|>--- conflicted
+++ resolved
@@ -38,10 +38,13 @@
     
     //! get the data that will be transferred in the operator splitting to the other term of the splitting
     //! the transfer is done by the solution_vector_mapping class
-    TransferableSolutionDataType getSolutionForTransferInOperatorSplitting();
+    TransferableSolutionDataType getSolutionForTransfer();
     
     //! return the data object
     Data &data();
+    
+    //! output the given data for debugging
+    virtual std::string getString(TransferableSolutionDataType &data);
     
     //! initialize discretizableInTime
     virtual void initialize();
@@ -82,21 +85,7 @@
   TimeSteppingSchemeOdeBaseDiscretizable(DihuContext context, std::string name);
 
   //! destructor
-<<<<<<< HEAD
   virtual ~TimeSteppingSchemeOdeBaseDiscretizable() {}
-=======
-  virtual ~TimeSteppingSchemeOdeBase() {}
-
-  //! run simulation
-  virtual void run();
-
-  //! get the data that will be transferred in the operator splitting to the other term of the splitting
-  //! the transfer is done by the solution_vector_mapping class
-  TransferableSolutionDataType getSolutionForTransfer();
-
-  //! return the data object
-  Data &data();
->>>>>>> 9a848637
 
   //! initialize discretizableInTime
   virtual void initialize();
@@ -117,9 +106,6 @@
   std::shared_ptr<
   SpatialDiscretization::DirichletBoundaryConditions<FunctionSpace,DiscretizableInTimeType::nComponents()>
   > dirichletBoundaryConditions();
-
-  //! output the given data for debugging
-  virtual std::string getString(TransferableSolutionDataType &data);
 
 protected:
 
