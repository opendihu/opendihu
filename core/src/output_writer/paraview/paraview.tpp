--- conflicted
+++ resolved
@@ -48,23 +48,9 @@
   // here we have the type of the mesh with meshName (which is typedef to BasisOnMesh)
   typedef typename FieldVariableType::BasisOnMesh BasisOnMesh;
 
-<<<<<<< HEAD
   // if only the "parallel dataset element" stub which is needed in the master files, should be written
   if (onlyParallelDatasetElement)
-=======
-  file << std::string(4, '\t') << "<DataArray "
-      << "Name=\"" << fieldVariable.name() << "\" "
-      << "type=\"Float32\" "
-      << "NumberOfComponents=\"" << fieldVariable.nComponents() << "\" ";
-     
-  const int nComponents = FieldVariableType::nComponents();
-  std::string stringData;
-  
-  //// for Hermite fields retrieve all data and interleave the components afterwards
-  //if (std::is_same<typename BasisOnMesh::BasisFunction, BasisFunction::Hermite>::value)
->>>>>>> 3f61b97f
   {
-
     file << std::string(3, '\t') << "<PDataArray "
         << "Name=\"" << fieldVariable.name() << "\" "
         << "type=\"Float32\" "
@@ -81,9 +67,7 @@
   }
   else
   {
-
     // write normal data element
-
     file << std::string(4, '\t') << "<DataArray "
         << "Name=\"" << fieldVariable.name() << "\" "
         << "type=\"Float32\" "
@@ -92,86 +76,36 @@
     const int nComponents = FieldVariableType::nComponents();
     std::string stringData;
 
-    // for Hermite fields retrieve all data and interleave the components afterwards
-    if (std::is_same<typename BasisOnMesh::BasisFunction, BasisFunction::Hermite>::value)
+    std::vector<double> values;
+    std::array<std::vector<double>, nComponents> componentValues;
+
+    for (int componentNo = 0; componentNo < nComponents; componentNo++)
     {
-      std::vector<double> values;
-      std::array<std::vector<double>, nComponents> componentValues;
+      fieldVariable.getValuesWithoutGhosts(componentNo, componentValues[componentNo], true);
+    }
+    values.reserve(componentValues[0].size()*nComponents);
 
+    for (int i = 0; i < componentValues[0].size(); i++)
+    {
       for (int componentNo = 0; componentNo < nComponents; componentNo++)
       {
-        fieldVariable.getValuesWithoutGhosts(componentNo, componentValues[componentNo], true);
-      }
-      values.reserve(componentValues[0].size()*nComponents);
-
-      for (int i = 0; i < componentValues[0].size(); i++)
-      {
-        for (int componentNo = 0; componentNo < nComponents; componentNo++)
-        {
-          values.push_back(componentValues[componentNo][i]);
-        }
-      }
-
-      if (binaryOutput)
-      {
-        stringData = Paraview::encodeBase64(values);
-      }
-      else
-      {
-        stringData = Paraview::convertToAscii(values, fixedFormat);
+        values.push_back(componentValues[componentNo][i]);
       }
     }
-    else    // not Hermite
-    {
-      // directly use the Petsc Vec
-      if (binaryOutput)
-      {
-        stringData = Paraview::encodeBase64(fieldVariable.valuesLocal());  // wrong anyway
-      }
-      else
-      {
-        stringData = Paraview::convertToAscii(fieldVariable.valuesLocal(), fixedFormat);
-      }
-    }
-<<<<<<< HEAD
 
     if (binaryOutput)
     {
+      stringData = Paraview::encodeBase64(values);
       file << "format=\"binary\" >" << std::endl;
     }
     else
     {
+      stringData = Paraview::convertToAscii(values, fixedFormat);
       file << "format=\"ascii\" >" << std::endl;
     }
     file << std::string(5, '\t') << stringData << std::endl
-        << std::string(4, '\t') << "</DataArray>" << std::endl;
+      << std::string(4, '\t') << "</DataArray>" << std::endl;
   }
-=======
-  }
-  //else    // not Hermite
-  //{
-  //  // directly use the Petsc Vec
-  //  if (binaryOutput)
-  //  {
-  //    stringData = Paraview::encodeBase64(fieldVariable.values());
-  //  }
-  //  else 
-  //  {
-  //    stringData = Paraview::convertToAscii(fieldVariable.values(), fixedFormat);
-  //  }
-  //}
-  
-  if (binaryOutput)
-  {
-    file << "format=\"binary\" >" << std::endl;
-  }
-  else
-  {
-    file << "format=\"ascii\" >" << std::endl;
-  }
-  file << std::string(5, '\t') << stringData << std::endl
-       << std::string(4, '\t') << "</DataArray>" << std::endl;
->>>>>>> 3f61b97f
 }
   
 };