#include "specialized_solver/solid_mechanics/hyperelasticity/01_material_computations.h"

#include <Python.h>  // has to be the first included header
#include <array>
#include <vc_or_std_simd.h>  // this includes <Vc/Vc> or a Vc-emulating wrapper of <experimental/simd> if available

#include "equation/mooney_rivlin_incompressible.h"
#include "utility/math_utility.h"
#include "utility/vector_operators.h"

namespace SpatialDiscretization
{

template<typename Term,bool withLargeOutput,typename MeshType,int nDisplacementComponents>
template<typename double_v_t>
Tensor2<3,double_v_t> HyperelasticityMaterialComputations<Term,withLargeOutput,MeshType,nDisplacementComponents>::
computePK2Stress(double_v_t &pressure,                                   //< [in] pressure value p
                 const Tensor2<3,double_v_t> &rightCauchyGreen,         //< [in] C
                 const Tensor2<3,double_v_t> &inverseRightCauchyGreen,  //< [in] C^{-1}
                 const std::array<double_v_t,5> invariants,             //< [in] the strain invariants I_1, ..., I_5
                 const std::array<double_v_t,5> reducedInvariants,      //< [in] the reduced invariants Ibar_1, ..., Ibar_5
                 const double_v_t deformationGradientDeterminant,       //< [in] J = det(F)
                 VecD<3,double_v_t> fiberDirection,                     //< [in] a0, direction of fibers
                 dof_no_v_t elementNoLocalv,                            //< [in] the current element nos (simd vector) with unused entries set to -1, needed only as mask which entries to discard
                 Tensor2<3,double_v_t> &fictitiousPK2Stress,            //< [out] Sbar, the fictitious 2nd Piola-Kirchhoff stress tensor
                 Tensor2<3,double_v_t> &pk2StressIsochoric              //< [out] S_iso, the isochoric part of the 2nd Piola-Kirchhoff stress tensor
                )
{
  // compute the PK2 stress tensor as S=2*dPsi/dC
  // for explanation see pdf document

  // if the alternative coupled form of the strain energy function, ψ(C), strainEnergyDensityFunctionCoupledDependentOnC, is considered
  const bool usesFormulationWithC = typeid(decltype(Term::strainEnergyDensityFunctionCoupledDependentOnC)) != typeid(decltype(INT(0)));

  // Ibar1, Ibar2, Ibar4, Ibar5, J, I1, I2, I3, C11, C12, C13, C22, C23, C33, a1, a2, a3
  std::vector<double_v_t> parameterVector = {
    reducedInvariants[0], reducedInvariants[1], reducedInvariants[3], reducedInvariants[4],  // Ibar1, Ibar2, Ibar4, Ibar5
    deformationGradientDeterminant,                                                          // J
    invariants[0], invariants[1], invariants[2],                                             // I1, I2, I3
    rightCauchyGreen[0][0], rightCauchyGreen[1][0], rightCauchyGreen[2][0],                  // C11, C12, C13
    rightCauchyGreen[1][1], rightCauchyGreen[2][1], rightCauchyGreen[2][2],                  // C22, C23, C33
    fiberDirection[0], fiberDirection[1], fiberDirection[2]                                  // a1, a2, a3
  };

  // reduced invariants, arguments of `strainEnergyDensityFunctionIsochoric`
  // compute factors for decoupled form
  auto dPsi_dIbar1Expression = SEMT::deriv_t(Term::strainEnergyDensityFunctionIsochoric, Term::Ibar1);
  auto dPsi_dIbar2Expression = SEMT::deriv_t(Term::strainEnergyDensityFunctionIsochoric, Term::Ibar2);

  const double_v_t Ibar1 = reducedInvariants[0];

  const double_v_t dPsi_dIbar1 = ExpressionHelper<double_v_t>::apply(dPsi_dIbar1Expression, parameterVector);
  const double_v_t dPsi_dIbar2 = ExpressionHelper<double_v_t>::apply(dPsi_dIbar2Expression, parameterVector);

  const double_v_t J = deformationGradientDeterminant;

  double_v_t decoupledFormFactor1 = 2*(dPsi_dIbar1 + Ibar1*dPsi_dIbar2);
  double_v_t decoupledFormFactor2 = -2*dPsi_dIbar2;

  // terms for 4th and 5th invariants
  double_v_t decoupledFormFactor4 = 0;
  double_v_t decoupledFormFactor5 = 0;

  if (Term::usesFiberDirection)
  {
    auto dPsi_dIbar4Expression = SEMT::deriv_t(Term::strainEnergyDensityFunctionIsochoric, Term::Ibar4);
    auto dPsi_dIbar5Expression = SEMT::deriv_t(Term::strainEnergyDensityFunctionIsochoric, Term::Ibar5);

    const double_v_t dPsi_dIbar4 = ExpressionHelper<double_v_t>::apply(dPsi_dIbar4Expression, parameterVector);
    const double_v_t dPsi_dIbar5 = ExpressionHelper<double_v_t>::apply(dPsi_dIbar5Expression, parameterVector);

    decoupledFormFactor4 = 2*dPsi_dIbar4;
    decoupledFormFactor5 = 2*dPsi_dIbar5;
  }

  // compute factors for coupled form
  const double_v_t I1 = invariants[0];
  const double_v_t I3 = invariants[2];

  auto dPsi_dI1Expression = SEMT::deriv_t(Term::strainEnergyDensityFunctionCoupled, Term::I1);
  auto dPsi_dI2Expression = SEMT::deriv_t(Term::strainEnergyDensityFunctionCoupled, Term::I2);
  auto dPsi_dI3Expression = SEMT::deriv_t(Term::strainEnergyDensityFunctionCoupled, Term::I3);
  const double_v_t dPsi_dI1 = ExpressionHelper<double_v_t>::apply(dPsi_dI1Expression, parameterVector);
  const double_v_t dPsi_dI2 = ExpressionHelper<double_v_t>::apply(dPsi_dI2Expression, parameterVector);
  const double_v_t dPsi_dI3 = ExpressionHelper<double_v_t>::apply(dPsi_dI3Expression, parameterVector);

  // the following line gives linker errors in debug target
  //VLOG(2) << "coupled term: " << Term::strainEnergyDensityFunctionCoupled;
  VLOG(2) << "invariants: I1: " << Term::I1 << " = " << I1 << ", I2: " << Term::I2 << ", I3: " << Term::I3 << " = " << I3;
  VLOG(2) << "∂ψ/∂I1: " << dPsi_dI1Expression << " = " << dPsi_dI1;
  VLOG(2) << "∂ψ/∂I2: " << dPsi_dI2Expression << " = " << dPsi_dI2;
  VLOG(2) << "∂ψ/∂I3: " << dPsi_dI3Expression << " = " << dPsi_dI3;

  double_v_t coupledFormFactor1 = 2*(dPsi_dI1 + I1 * dPsi_dI2);
  double_v_t coupledFormFactor2 = -2*dPsi_dI2;
  double_v_t coupledFormFactor3 = 2 * I3 * dPsi_dI3;


  // for compressible material, the stress, p, is given by a constitutive equation
  // for incompressible material, the stress, p, is an unknown that will be solved for
  if (!Term::isIncompressible)
  {
    auto dPsi_dJExpression = SEMT::deriv_t(Term::strainEnergyDensityFunctionVolumetric, Term::J);
    const double_v_t dPsi_dJ = ExpressionHelper<double_v_t>::apply(dPsi_dJExpression, parameterVector);
    //VLOG(1) << "J = " << Term::J << " = " << J << ", Psi_vol: " << Term::strainEnergyDensityFunctionVolumetric << ", dΨ/dJ: " << dPsi_dJExpression << " = " << dPsi_dJ;
    pressure = dPsi_dJ;
  }

  double factor23 = -2./3;
  double_v_t factorJ23 = MathUtility::pow(J, factor23);

  // If the jacobian is negative, this is a non-physical state. A warning has already been printed. Now to continue computation, set J^-2/3 to 1 (would be nan otherwise).
  if (Vc::any_of(J < 0))
    factorJ23 = 1;

  Tensor2<3,double_v_t> pK2Stress;

  // compute fictitiousPK2Stress:
  // Sbar = factor1*I + factor2*Cbar, Cbar = J^{-2/3}*C

  // row index
  for (int i=0; i<3; i++)
  {
    // column index
    for (int j=0; j<3; j++)
    {
      int delta_ij = (i == j? 1 : 0);
      const double_v_t cBar = factorJ23 * rightCauchyGreen[j][i];
      fictitiousPK2Stress[j][i] = decoupledFormFactor1 * delta_ij + decoupledFormFactor2 * cBar;

      //if (i == j)
      //LOG(DEBUG) << "  C_" << i << j << " = " << rightCauchyGreen[j][i] << ", J=" << J << ", factorJ23 = " << factorJ23 << ", SBar_" << i << j << ": " << fictitiousPK2Stress[j][i]
      //     << " = " << factor1 << " * " << delta_ij << " + " << factor2 << "*" << cBar;
    }
  }

  //LOG(DEBUG) << "in computePK2Stress, factor1: " << factor1 << ", factor2: " << factor2 << ", C: " << rightCauchyGreen << ", Sbar: " << fictitiousPK2Stress << ", reducedInvariants: " << reducedInvariants;

  // add terms for 4th and 5th invariants
  if (Term::usesFiberDirection)
  {
    // add term for 4th invariant
    for (int i=0; i<3; i++)     // alternative indices: A
    {
      // column index
      for (int j=0; j<3; j++)     // alternative indices: B
      {
        fictitiousPK2Stress[j][i] += decoupledFormFactor4 * fiberDirection[i] * fiberDirection[j];
      }
    }

    //LOG(DEBUG) << "fiberDirection: " << fiberDirection << ", decoupledFormFactor4: " << decoupledFormFactor4
    //  << ", dPsi_dIbar4Expression: " << dPsi_dIbar4Expression << ", invariants: " << reducedInvariantsVector;

    // add term for 5th invariant
    for (int i=0; i<3; i++)     // alternative indices: A
    {
      // compute a0 Cbar, a0cbar_i = a0_k*C_ki
      double_v_t cbara0_i = 0;
      for (int k=0; k<3; k++)
      {
        cbara0_i += fiberDirection[k] * rightCauchyGreen[i][k];
      }

      // column index
      for (int j=0; j<3; j++)     // alternative indices: B
      {
        // compute Cbar a0, cbara0_j = C_jk * a0_k
        double_v_t cbara0_j = 0;
        for (int k=0; k<3; k++)
        {
          cbara0_j += rightCauchyGreen[k][j] * fiberDirection[k];
        }

        // Sbar += gamma_5 * (a0 dyad Cbar a0  +  a0 Cbar dyad a0)
        fictitiousPK2Stress[j][i] += decoupledFormFactor5 * (fiberDirection[i] * cbara0_j + cbara0_i * fiberDirection[j]);
      }
    }
  }

#ifndef NDEBUG
  VLOG(1) << "fictitiousPK2Stress: " << fictitiousPK2Stress << ", inverseRightCauchyGreen: " << inverseRightCauchyGreen << ", J: " << J << ", p: " << pressure;
  VLOG(1) << "decoupledFormFactors: " << decoupledFormFactor1 << ", " << decoupledFormFactor2 << ", " << decoupledFormFactor4 << ", " << decoupledFormFactor5;
<<<<<<< HEAD
  VLOG(1) << "fiberDirection: " << fiberDirection << ", C: " << rightCauchyGreen;
  VLOG(1) << "elementNoLocalv: " << elementNoLocalv << ", parameterVector: " << parameterVector << std::endl;
=======
  VLOG(1) << "elementNoLocalv: " << elementNoLocalv << ", parameterVector: " << parameterVector << std::endl;
  VLOG(1) << "fiberDirection: " << fiberDirection << ", C: " << rightCauchyGreen << ", J: " << J << ", factorJ23: " << factorJ23;
>>>>>>> 68cb8708
#endif

  // decoupled form of strain energy function
  // Holzapfel p.234
  // S = S_vol + S_iso
  // S_vol = J*p*C^-1
  // S_iso = 2*dPsi_iso/dC = J^(-2/3) P : Sbar   (P = II - 1/3(C^{-1} dyad C): Holzapfel p.229)
  // pSbar = P : Sbar, P: 4th order tensor, Sbar: 2nd order tensor, note: A:B = A_ijkl*B_kl*e_i dyad e_j

  // compute S = S_vol + S_iso
  // row index
  for (int i=0; i<3; i++)     // alternative indices: A
  {
    // column index
    for (int j=0; j<3; j++)     // alternative indices: B
    {
      // volumetric stress
      const double_v_t sVol = J * pressure * inverseRightCauchyGreen[j][i];         // S_vol = J * p * C^{-1}_AB

      // compute P : Sbar
      double_v_t pSbar = 0;
      // row index
      for (int k=0; k<3; k++)        // alternative indices: C
      {
        const int delta_ik = (i == k? 1 : 0);

        // column index
        for (int l=0; l<3; l++)            // alternative indices: D
        {
          const int delta_jl = (j == l? 1 : 0);

          // this is a non-symmetric version for Ii but it is also correct, the symmetric version would be given by Ii = (δ_AC*δ_BD + δ_AD*δ_BC) / 2
          const int Ii = delta_ik * delta_jl;
          const double_v_t Cc = inverseRightCauchyGreen[j][i] * rightCauchyGreen[l][k];     // CC = C^{-1}_AB * C_CD
          const double_v_t Pp = (Ii - 1./3 * Cc);

          //LOG(DEBUG) << "    PP_" << i << j << k << l << " = " << Pp << " = " << Ii << "-1/3*" << Cc << " (" << inverseRightCauchyGreen[j][i] << "," << rightCauchyGreen[l][k] << "), Ii: " << Ii;

          pSbar += Pp * fictitiousPK2Stress[l][k];
        }
      }


      // isochoric stress
      const double_v_t sIso = factorJ23 * pSbar;
      pk2StressIsochoric[j][i] = sIso;

      //VLOG(2) << "    PSbar_" << i << j << ": " << pSbar << ", J^-2/3: " << factorJ23 << ", Siso_" << i << j << ": " << sIso;
      //VLOG(2) << "   sVol: " << sVol << ", sIso: " << sIso;

      // total stress is sum of volumetric and isochoric part, sVol = J*p*C^{-1}_AB, sIso = j^{-2/3}*(Ii-1/3*Cc)*Sbar
      pK2Stress[j][i] = sVol + sIso;

      // debugging
      //pK2Stress[j][i] = sIso;

      VLOG(2) << "set pk2Stress_" << i << j << " = " << pK2Stress[j][i];
      //LOG(DEBUG) << "set pk2Stress_" << i << j << " = " << pK2Stress[j][i] << " = " << sVol << " + " << sIso;

      //if (i == j)
      //  LOG(DEBUG) << "  ccs: " << ccs << " C:Sbar: " << cSbar << ", factorJ23: " << factorJ23 << ", Svol_" << i << j << " = " << sVol << ", Siso_" << i << j << " = " << sIso << ", S = " << pK2Stress[j][i];
    }  // j
  }  // i

  // coupled form of strain energy function
  // compute S += γ1*I + γ2*C + γ3*C^-1   (Holzapfel, p.248)
  // row index
  for (int i=0; i<3; i++)     // alternative indices: A
  {
    // column index
    for (int j=0; j<3; j++)     // alternative indices: B
    {
      const int delta_ij = (i == j? 1 : 0);

      pK2Stress[j][i] += coupledFormFactor1 * delta_ij + coupledFormFactor2 * rightCauchyGreen[j][i] + coupledFormFactor3 * inverseRightCauchyGreen[j][i];
    }
  }
  VLOG(2) << "   δ1: " << coupledFormFactor1 << ", δ2: " << coupledFormFactor2 << ", δ3: " << coupledFormFactor3 << ", after adding coupled form terms: " << pK2Stress;
  //LOG(DEBUG) << "   δ1: " << coupledFormFactor1 << ", δ2: " << coupledFormFactor2 << ", δ3: " << coupledFormFactor3 << ", after adding coupled form terms: " << pK2Stress;

  // if the formulation includes a Ψ(C) term, we need to add S = 2 * ∂Ψ(C)/∂C
  if (usesFormulationWithC)
  {
    // C = F^T F is symmetric, we only use the entries C11, C12, C13, C22, C23, C33
    auto dPsi_dC11Expression = SEMT::deriv_t(Term::strainEnergyDensityFunctionCoupledDependentOnC, Term::C11);
    auto dPsi_dC12Expression = SEMT::deriv_t(Term::strainEnergyDensityFunctionCoupledDependentOnC, Term::C12);
    auto dPsi_dC13Expression = SEMT::deriv_t(Term::strainEnergyDensityFunctionCoupledDependentOnC, Term::C13);
    auto dPsi_dC22Expression = SEMT::deriv_t(Term::strainEnergyDensityFunctionCoupledDependentOnC, Term::C22);
    auto dPsi_dC23Expression = SEMT::deriv_t(Term::strainEnergyDensityFunctionCoupledDependentOnC, Term::C23);
    auto dPsi_dC33Expression = SEMT::deriv_t(Term::strainEnergyDensityFunctionCoupledDependentOnC, Term::C33);

    const double_v_t dPsi_dC11 = ExpressionHelper<double_v_t>::apply(dPsi_dC11Expression, parameterVector);
    const double_v_t dPsi_dC12 = ExpressionHelper<double_v_t>::apply(dPsi_dC12Expression, parameterVector);
    const double_v_t dPsi_dC13 = ExpressionHelper<double_v_t>::apply(dPsi_dC13Expression, parameterVector);
    const double_v_t dPsi_dC22 = ExpressionHelper<double_v_t>::apply(dPsi_dC22Expression, parameterVector);
    const double_v_t dPsi_dC23 = ExpressionHelper<double_v_t>::apply(dPsi_dC23Expression, parameterVector);
    const double_v_t dPsi_dC33 = ExpressionHelper<double_v_t>::apply(dPsi_dC33Expression, parameterVector);

    VLOG(2) << "formulation with C, add S=(" << dPsi_dC11 << "," << 2*dPsi_dC12 << "," << 2*dPsi_dC13 << "," << 2*dPsi_dC22 << "," << 2*dPsi_dC23 << "," << 2*dPsi_dC33 << ")";
    //LOG(DEBUG) << "formulation with C, add S=(" << dPsi_dC11 << "," << 2*dPsi_dC12 << "," << 2*dPsi_dC13 << "," << 2*dPsi_dC22 << "," << 2*dPsi_dC23 << "," << 2*dPsi_dC33 << "), parameterVector: " << parameterVector;
    //LOG(DEBUG) << "expressions: (" << dPsi_dC11Expression << "\n2: " << dPsi_dC12Expression << "\n3: " << dPsi_dC13Expression << "\n4: " << dPsi_dC22Expression << "\n5: " << dPsi_dC23Expression << "\n6: " << dPsi_dC33Expression << ")";

    // add contribution to S = 2 * ∂Ψ(C)/∂C
    pK2Stress[0][0] += 2*dPsi_dC11;   // S11          // S11
    pK2Stress[1][0] += 2*dPsi_dC12;   // S12          // S12
    pK2Stress[2][0] += 2*dPsi_dC13;   // S13          // S13
    pK2Stress[0][1] += 2*dPsi_dC12;   // S21 = S12    // S21
    pK2Stress[1][1] += 2*dPsi_dC22;   // S22          // S22
    pK2Stress[2][1] += 2*dPsi_dC23;   // S23          // S23
    pK2Stress[0][2] += 2*dPsi_dC13;   // S31 = S13    // S31
    pK2Stress[1][2] += 2*dPsi_dC23;   // S32 = S23    // S32
    pK2Stress[2][2] += 2*dPsi_dC33;   // S33          // S33
  }
  /*static int cntr = -1;
  cntr++;
  LOG(DEBUG) << "pK2Stress: " << pK2Stress << " counter: " << cntr;
  */

  //for debugging, check symmetry of PK2 stress and if it is correct according to Mooney-Rivlin formula
  if (VLOG_IS_ON(2))
  {
    const double_v_t errorTolerance = 1e-14;
    bool pK2IsSymmetric = true;
    for (int a=0; a<3; a++)
    {
      for (int b=0; b<3; b++)
      {
        if (Vc::any_of(MathUtility::abs(pK2Stress[a][b] - pK2Stress[b][a]) > errorTolerance))
        {
          LOG(ERROR) << "pK2Stress[" <<a<< "][" <<b<< "] != pK2Stress[" <<b<< "][" <<a<< "] (" <<pK2Stress[b][a]<< " != " <<pK2Stress[a][b]<< ")";
          pK2IsSymmetric = false;
        }
      }
    }
    if (pK2IsSymmetric)
      VLOG(2) << "PK2 stress tensor is symmetric!";

    // check if PK2 is the same as from explicit formula for Mooney-Rivlin (p.249)

    // explicit formula in Holzapfel p.249

    double factor23 = -2./3;
    const double_v_t factorJ23 = MathUtility::pow(deformationGradientDeterminant, factor23);

    const double c0 = SEMT::Parameter<0>::get_value();
    const double c1 = SEMT::Parameter<1>::get_value();
    //const double c0 = PARAM(0).get_value();   //< material parameter
    //const double c1 = PARAM(1).get_value();   //< material parameter

    const double_v_t Ibar1 = reducedInvariants[0];

    const double_v_t gamma1 = 2*(c0 + c1*Ibar1);
    const double_v_t gamma2 = -2*c1;

    bool mismatch = false;
    for (int a = 0; a < 3; a++)
    {
      for (int b = 0; b < 3; b++)
      {
        const int delta_ab = (a == b? 1 : 0);
        double_v_t cBar = factorJ23 * rightCauchyGreen[b][a];
        double_v_t sBar = gamma1*delta_ab + gamma2*cBar;

        if (Vc::any_of(MathUtility::abs(sBar - fictitiousPK2Stress[b][a]) > errorTolerance))
        {
          LOG(ERROR) << "mismatch in Sbar_" << a << b << ": derived: " << fictitiousPK2Stress << ", Mooney Rivlin explicit formula: " << sBar;
          mismatch = true;
        }
      }
    }
    if (!mismatch)
      LOG_N_TIMES(2,DEBUG) << "Sbar is correct!";
  }

#ifndef NDEBUG
  if (MathUtility::containsNanOrInf(pK2Stress, elementNoLocalv))
  {
    if (MathUtility::containsNanOrInf(fictitiousPK2Stress, elementNoLocalv))
    {
      LOG(ERROR) << "fictitiousPK2Stress contains nan: " << fictitiousPK2Stress << ", J=" << J;
    }
    LOG(ERROR) << "PK2stress contains nan: " << pK2Stress;
  }
#endif

  return pK2Stress;
}

template<typename Term,bool withLargeOutput,typename MeshType,int nDisplacementComponents>
void HyperelasticityMaterialComputations<Term,withLargeOutput,MeshType,nDisplacementComponents>::
computePK2StressField()
{
  //LOG(TRACE) << "computePK2StressField";

  //this->data_.pK2Stress()->startGhostManipulation();
  this->data_.pK2Stress()->zeroGhostBuffer();
  this->data_.materialTraction()->zeroGhostBuffer();
  this->data_.materialTraction()->zeroEntries();

  this->data_.traction()->zeroGhostBuffer();
  this->data_.traction()->zeroEntries();

  this->data_.deformationGradient()->zeroGhostBuffer();
  this->data_.deformationGradientTimeDerivative()->zeroGhostBuffer();

  this->data_.geometryReference()->setRepresentationGlobal();
  this->data_.geometryReference()->startGhostManipulation();

  // get pointer to function space
  std::shared_ptr<DisplacementsFunctionSpace> displacementsFunctionSpace = this->data_.displacementsFunctionSpace();
  std::shared_ptr<PressureFunctionSpace> pressureFunctionSpace = this->data_.pressureFunctionSpace();

  const int D = 3;  // dimension
  const int nDisplacementsDofsPerElement = DisplacementsFunctionSpace::nDofsPerElement();
  const int nPressureDofsPerElement = PressureFunctionSpace::nDofsPerElement();
  const int nElementsLocal = displacementsFunctionSpace->nElementsLocal();

  // loop over elements, always 4 elements at once using the vectorized functions
  for (int elementNoLocal = 0; elementNoLocal < nElementsLocal; elementNoLocal += nVcComponents)
  {

#ifdef USE_VECTORIZED_FE_MATRIX_ASSEMBLY
    // get indices of elementNos that should be handled in the current iterations,
    // this is, e.g.
    //    [10,11,12,13,-1,-1,-1,-1] (if nVcComponents==4 and nElementsLocal > 13)
    // or [10,11,12,-1,-1,-1,-1,-1] (if nVcComponents==4 and nElementsLocal == 13)

    dof_no_v_t elementNoLocalv([elementNoLocal, nElementsLocal](int i)
    {
      return (i >= nVcComponents || elementNoLocal+i >= nElementsLocal? -1: elementNoLocal+i);
    });

    // here, elementNoLocalv is the list of indices of the current iteration, e.g. [10,11,12,13,-1,-1,-1,-1]
    // elementNoLocal is the first entry of elementNoLocalv
#else
    int elementNoLocalv = elementNoLocal;
#endif

    // get geometry field of reference configuration
    std::array<Vec3_v_t,nDisplacementsDofsPerElement> geometryReferenceValues;
    this->data_.geometryReference()->getElementValues(elementNoLocalv, geometryReferenceValues);
    double_v_t approximateMeshWidth = MathUtility::computeApproximateMeshWidth<double_v_t,nDisplacementsDofsPerElement>(geometryReferenceValues);

    // get displacements field values for current element
    std::array<Vec3_v_t,nDisplacementsDofsPerElement> displacementsValues;
    this->data_.displacements()->getElementValues(elementNoLocalv, displacementsValues);

    // get velocity field values for current element
    std::array<Vec3_v_t,nDisplacementsDofsPerElement> velocitiesValues;
    this->data_.velocities()->getElementValues(elementNoLocalv, velocitiesValues);

    // get pressure field values for current element
    std::array<double_v_t,nPressureDofsPerElement> pressureValuesCurrentElement;
    this->data_.pressure()->getElementValues(elementNoLocalv, pressureValuesCurrentElement);

    // get direction values for current element
    std::array<Vec3_v_t,nDisplacementsDofsPerElement> elementalDirectionValues;
    this->data_.fiberDirection()->getElementValues(elementNoLocalv, elementalDirectionValues);

    // get indices of element-local dofs
    std::array<dof_no_v_t,27> dofNosLocal = this->displacementsFunctionSpace_->getElementDofNosLocal(elementNoLocalv);

    //LOG(DEBUG) << "el " << elementNoLocal << ", geometryRef: " << geometryReferenceValues << ", displacements: " << displacementsValues << ", p: " << pressureValuesCurrentElement;

    // loop over nodes of this element
    for (int elementalNodeNo = 0; elementalNodeNo < 27; elementalNodeNo++)
    {
      dof_no_v_t dofNoLocal = dofNosLocal[elementalNodeNo];

      // get parameter values of current sampling point
      int indexX = elementalNodeNo % 3;
      int indexY = int((elementalNodeNo % 9) / 3);
      int indexZ = int(elementalNodeNo / 9);
      Vec3 xi({});

      switch (indexX)
      {
      case 0:
        xi[0] = 0.0;
        break;
      case 1:
        xi[0] = 0.5;
        break;
      case 2:
        xi[0] = 1.0;
        break;
      };
      switch (indexY)
      {
      case 0:
        xi[1] = 0.0;
        break;
      case 1:
        xi[1] = 0.5;
        break;
      case 2:
        xi[1] = 1.0;
        break;
      };
      switch (indexZ)
      {
      case 0:
        xi[2] = 0.0;
        break;
      case 1:
        xi[2] = 0.5;
        break;
      case 2:
        xi[2] = 1.0;
        break;
      };

      Tensor2_v_t<D> jacobianMaterial;
      double_v_t jacobianDeterminant;
      Tensor2_v_t<D> inverseJacobianMaterial;
      Tensor2_v_t<D> deformationGradient;
      double_v_t deformationGradientDeterminant;

      for (int nTries = 0; nTries < 3; nTries++)
      {
        // compute the 3x3 jacobian of the parameter space to world space mapping
        jacobianMaterial = DisplacementsFunctionSpace::computeJacobian(geometryReferenceValues, xi);
        inverseJacobianMaterial = MathUtility::computeInverse(jacobianMaterial, approximateMeshWidth, jacobianDeterminant);

        // jacobianMaterial[columnIdx][rowIdx] = dX_rowIdx/dxi_columnIdx
        // inverseJacobianMaterial[columnIdx][rowIdx] = dxi_rowIdx/dX_columnIdx because of inverse function theorem

        // F
        deformationGradient = this->computeDeformationGradient(displacementsValues, inverseJacobianMaterial, xi);
        deformationGradientDeterminant = MathUtility::computeDeterminant(deformationGradient);  // J
        
#ifdef USE_VECTORIZED_FE_MATRIX_ASSEMBLY
        for (int i = 0; i < Vc::double_v::size(); i++)
        {
          if (elementNoLocalv[i] == -1)
            deformationGradientDeterminant[i] = 1;
        } 
#endif        

        if (Vc::all_of(deformationGradientDeterminant > 0.2))
          break;

        // if J=det(F) is negative, move the point in the element, xi, a bit more to the center
        for (int i = 0; i < 3; i++)
        {
          xi[i] = 0.5 + (xi[0]-0.5)*0.9;
        }

#ifndef NDEBUG
        LOG(DEBUG) << "element " << elementNoLocal << " (" << elementNoLocalv << "), J=" << deformationGradientDeterminant << "," << jacobianDeterminant
          << ", displacementsValues: " << displacementsValues[0] << "," << displacementsValues[1]
          << ", deformationGradient: " << deformationGradient << ", inverseJacobianMaterial: " << inverseJacobianMaterial
          << ", geometryReferenceValues: " << geometryReferenceValues[0] << "," << geometryReferenceValues[1]
          << ", " << nTries << " retry with xi=" << xi;
#endif
      }

      if (Vc::any_of(deformationGradientDeterminant < 0))
      {
        LOG(ERROR) << "J = det(F) = " << deformationGradientDeterminant << " is negative, in computation of PK2 stresses.\n"
          << "Element no. " << elementNoLocal << " (" << elementNoLocalv << "), xi=" << xi << ", det(material jacobian): " << jacobianDeterminant
          << ", displacementsValues: " << displacementsValues[0] << "," << displacementsValues[1]
          << ", deformationGradient: " << deformationGradient << ", inverseJacobianMaterial: " << inverseJacobianMaterial
          << ", geometryReferenceValues: " << geometryReferenceValues[0] << "," << geometryReferenceValues[1];
      }

      // compute Fdot values
      Tensor2_v_t<D> Fdot = computeDeformationGradientTimeDerivative(velocitiesValues, inverseJacobianMaterial, xi);

      // store F values
      std::array<double_v_t,9> deformationGradientValues;
      std::array<double_v_t,9> deformationGradientTimeDerivativeValues;
      for (int j = 0; j < 3; j++)
      {
        for (int i = 0; i < 3; i++)
        {
          // row-major, F_ij
          deformationGradientValues[i*3+j] = deformationGradient[j][i];
          deformationGradientTimeDerivativeValues[i*3+j] = Fdot[j][i];
        }
      }
      this->data_.deformationGradient()->setValue(dofNoLocal, deformationGradientValues, INSERT_VALUES);
      this->data_.deformationGradientTimeDerivative()->setValue(dofNoLocal, deformationGradientTimeDerivativeValues, INSERT_VALUES);


      Tensor2_v_t<D> rightCauchyGreen = this->computeRightCauchyGreenTensor(deformationGradient);  // C = F^T*F

      double_v_t rightCauchyGreenDeterminant;   // J^2
      Tensor2_v_t<D> inverseRightCauchyGreen = MathUtility::computeSymmetricInverse(rightCauchyGreen, approximateMeshWidth, rightCauchyGreenDeterminant);  // C^-1

      // fiber direction
      Vec3_v_t fiberDirection = displacementsFunctionSpace->template interpolateValueInElement<3>(elementalDirectionValues, xi);

      // fiberDirection is not automatically normalized because of the interpolation inside the element, normalize again
      if (Term::usesFiberDirection)
      {
        MathUtility::normalize<3>(fiberDirection);
      }

#ifndef NDEBUG
      if (Term::usesFiberDirection)
      {
        if (Vc::any_of(MathUtility::abs(MathUtility::norm<3>(fiberDirection) - 1) > 1e-3))
          LOG(ERROR) << "fiberDirecton " << fiberDirection << " is not normalized (c)(norm: " << MathUtility::norm<3>(fiberDirection)
            << ", difference to 1: " << MathUtility::norm<3>(fiberDirection) - 1 << ") elementalDirectionValues:" << elementalDirectionValues;
      }
#endif

      // invariants
      std::array<double_v_t,5> invariants = this->computeInvariants(rightCauchyGreen, rightCauchyGreenDeterminant, fiberDirection);  // I_1, I_2, I_3, I_4, I_5
      std::array<double_v_t,5> reducedInvariants = this->computeReducedInvariants(invariants, deformationGradientDeterminant); // Ibar_1, Ibar_2, Ibar_4, Ibar_5

      // pressure is the separately interpolated pressure for mixed formulation
      double_v_t pressure = pressureFunctionSpace->interpolateValueInElement(pressureValuesCurrentElement, xi);

      // checking for nans in debug mode
#ifndef NDEBUG
      if (MathUtility::containsNanOrInf(inverseJacobianMaterial, elementNoLocalv))
        LOG(ERROR) << "inverseJacobianMaterial contains nan: " << inverseJacobianMaterial << ", jacobianMaterial: " << jacobianMaterial;

      if (MathUtility::containsNanOrInf(deformationGradient, elementNoLocalv))
        LOG(ERROR) << "deformationGradient contains nan: " << deformationGradient;

      if (MathUtility::containsNanOrInf(rightCauchyGreen, elementNoLocalv))
        LOG(ERROR) << "rightCauchyGreen contains nan: " << rightCauchyGreen;

      if (MathUtility::containsNanOrInf(inverseRightCauchyGreen, elementNoLocalv))
        LOG(ERROR) << "inverseRightCauchyGreen contains nan: " << inverseRightCauchyGreen;

      if (MathUtility::containsNanOrInf(invariants, elementNoLocalv))
        LOG(ERROR) << "invariants contains nan: " << invariants;

      if (MathUtility::containsNanOrInf(deformationGradientDeterminant, elementNoLocalv))
        LOG(ERROR) << "deformationGradientDeterminant contains nan: " << deformationGradientDeterminant;

      if (MathUtility::containsNanOrInf(reducedInvariants, elementNoLocalv))
        LOG(ERROR) << "reducedInvariants contains nan: " << reducedInvariants
          << ", invariants: " << invariants << ", deformationGradient: " << deformationGradient
          << ", deformationGradientDeterminant: " << deformationGradientDeterminant
          << ", rightCauchyGreenDeterminant: " << rightCauchyGreenDeterminant << ", rightCauchyGreen: " << rightCauchyGreen;

      if (MathUtility::containsNanOrInf(pressure, elementNoLocalv))
        LOG(ERROR) << "pressure contains nan: " << pressure;
#endif

      // Pk2 stress tensor S = S_vol + S_iso (p.234)
      //! compute 2nd Piola-Kirchhoff stress tensor S = 2*dPsi/dC and the fictitious PK2 Stress Sbar
      Tensor2_v_t<D> fictitiousPK2Stress;   // Sbar
      Tensor2_v_t<D> pk2StressIsochoric;    // S_iso
      Tensor2_v_t<D> pK2Stress = this->computePK2Stress(pressure, rightCauchyGreen, inverseRightCauchyGreen, invariants, reducedInvariants, 
                                                        deformationGradientDeterminant, fiberDirection, elementNoLocalv,
                                                        fictitiousPK2Stress, pk2StressIsochoric
                                                        );

      std::array<double_v_t,6> valuesInVoigtNotation({pK2Stress[0][0], pK2Stress[1][1], pK2Stress[2][2], pK2Stress[0][1], pK2Stress[1][2], pK2Stress[0][2]});

      //LOG(INFO) << "node " << dofNoLocal << " pk2: " << valuesInVoigtNotation;
      this->data_.pK2Stress()->setValue(dofNoLocal, valuesInVoigtNotation, INSERT_VALUES);

      // compute surface traction
      Mesh::face_t outwardsFace = Mesh::face_t::face2Minus;

      // get normal
      if (indexZ == 0 || indexZ == 1)
      {
        // bottom and center nodes of a quadratic element
        outwardsFace = Mesh::face_t::face2Minus;
      }
      else if (indexZ == 2)
      {
        // top node of a quadratic element
        outwardsFace = Mesh::face_t::face2Plus;
      }

      // bottom node, get normal in reference configuration
      Vec3_v_t materialNormal = displacementsFunctionSpace->getNormal(outwardsFace, geometryReferenceValues, xi);

      // get normal in current configuration
      //Vec3_v_t normal = displacementsFunctionSpace->getNormal(outwardsFace, elementNoLocalv, xi);

      // compute traction by Cauchy theorem T = S n0
      Vec3_v_t materialTraction = pK2Stress * materialNormal;

      //LOG(INFO) << elementNoLocal << "." << elementalNodeNo << ": traction: " << traction;

      // set value in material traction
      this->data_.materialTraction()->setValue(dofNoLocal, materialTraction, INSERT_VALUES);

      // S n0 = F^-1 t  with S=symmetric PK2 stress, n0=normal in reference configuration, t=traction in current configuration
      // => t = F S n0

      // compute traction in current configuration
      Vec3_v_t traction = deformationGradient * materialTraction;

      // set value in traction
      this->data_.traction()->setValue(dofNoLocal, traction, INSERT_VALUES);
    }
  }
  this->data_.pK2Stress()->zeroGhostBuffer();
  this->data_.pK2Stress()->finishGhostManipulation();
  this->data_.pK2Stress()->startGhostManipulation();

  this->data_.materialTraction()->zeroGhostBuffer();
  this->data_.materialTraction()->finishGhostManipulation();
  this->data_.materialTraction()->startGhostManipulation();

  this->data_.traction()->zeroGhostBuffer();
  this->data_.traction()->finishGhostManipulation();
  this->data_.traction()->startGhostManipulation();

  this->data_.deformationGradient()->zeroGhostBuffer();
  this->data_.deformationGradient()->finishGhostManipulation();
  this->data_.deformationGradient()->startGhostManipulation();

  this->data_.deformationGradientTimeDerivative()->zeroGhostBuffer();
  this->data_.deformationGradientTimeDerivative()->finishGhostManipulation();
  this->data_.deformationGradientTimeDerivative()->startGhostManipulation();
}

template<typename Term,bool withLargeOutput,typename MeshType,int nDisplacementComponents>
void HyperelasticityMaterialComputations<Term,withLargeOutput,MeshType,nDisplacementComponents>::
computeBearingForceAndMoment(const std::vector<std::tuple<element_no_t,bool>> &elements,
                             Vec3 &bearingForceBottom, Vec3 &bearingMomentBottom, Vec3 &bearingForceTop, Vec3 &bearingMomentTop)
{
  // set result variables to zero
  bearingForceBottom = Vec3{0};
  bearingMomentBottom = Vec3{0};
  bearingForceTop = Vec3{0};
  bearingMomentTop = Vec3{0};

  // get pointer to function space
  std::shared_ptr<DisplacementsFunctionSpace> displacementsFunctionSpace = this->data_.displacementsFunctionSpace();
  std::shared_ptr<PressureFunctionSpace> pressureFunctionSpace = this->data_.pressureFunctionSpace();

  const int D = 3;  // dimension
  const int nDisplacementsDofsPerElement = DisplacementsFunctionSpace::nDofsPerElement();

  // define shortcuts for integrator and basis
  typedef Quadrature::TensorProduct<D-1,Quadrature::Gauss<2>> QuadratureSurface;
  typedef Vec3 EvaluationsType;
  typedef std::array<
            EvaluationsType,
            QuadratureSurface::numberEvaluations()
          > EvaluationsArrayType;

  // setup arrays used for integration
  std::array<std::array<double,D-1>, QuadratureSurface::numberEvaluations()> samplingPoints = QuadratureSurface::samplingPoints();
  EvaluationsArrayType evaluationsArrayForce{};
  EvaluationsArrayType evaluationsArrayMoment{};

  for (int elementNoIndex = 0; elementNoIndex < elements.size(); elementNoIndex++)
  {
    element_no_t elementNoLocal = std::get<0>(elements[elementNoIndex]);
    bool isTop = std::get<1>(elements[elementNoIndex]);

    // get geometry field of reference configuration
    std::array<Vec3,nDisplacementsDofsPerElement> geometryReferenceValues;
    this->data_.geometryReference()->getElementValues(elementNoLocal, geometryReferenceValues);

    // get traction t values in current element
    std::array<Vec3,nDisplacementsDofsPerElement> tractionValues;
    this->data_.traction()->getElementValues(elementNoLocal, tractionValues);

    // compute integral
    for (unsigned int samplingPointIndex = 0; samplingPointIndex < samplingPoints.size(); samplingPointIndex++)
    {
      // evaluate function to integrate at samplingPoint
      std::array<double,D-1> xiSurface = samplingPoints[samplingPointIndex];
      double xi2 = 0;
      if (isTop)
        xi2 = 1;
      std::array<double,D> xi{xiSurface[0], xiSurface[1], xi2};

      // compute the 3xD jacobian of the parameter space to world space mapping
      std::array<Vec3,D> jacobianMaterial = this->displacementsFunctionSpace_->computeJacobian(geometryReferenceValues, xi);

      // compute the traction value at the current sampling point xi
      Vec3 traction = this->displacementsFunctionSpace_->interpolateValueInElement(tractionValues, xi);

      // compute the position in reference configuration of the current sampling point
      Vec3 point = this->displacementsFunctionSpace_->interpolateValueInElement(geometryReferenceValues, xi);

      double integrationFactor = MathUtility::computeIntegrationFactor(jacobianMaterial);
      evaluationsArrayForce[samplingPointIndex] = traction * integrationFactor;
      evaluationsArrayMoment[samplingPointIndex] = traction * point * integrationFactor;
    }

    // integrate all values in the element at once
    EvaluationsType integratedValuesForce = QuadratureSurface::computeIntegral(evaluationsArrayForce);
    EvaluationsType integratedValuesMoment = QuadratureSurface::computeIntegral(evaluationsArrayMoment);

    if (isTop)
    {
      bearingForceTop += integratedValuesForce;
      bearingMomentTop += integratedValuesMoment;
    }
    else
    {
      bearingForceBottom += integratedValuesForce;
      bearingMomentBottom += integratedValuesMoment;
    }
  }

  Vec3 bearingForceBottomLocal = bearingForceBottom;
  Vec3 bearingMomentBottomLocal = bearingMomentBottom;
  Vec3 bearingForceTopLocal = bearingForceTop;
  Vec3 bearingMomentTopLocal = bearingMomentTop;

  // reduce values
  MPI_Comm mpiCommunicator = this->displacementsFunctionSpace_->meshPartition()->rankSubset()->mpiCommunicator();
  MPIUtility::handleReturnValue(MPI_Allreduce(bearingForceBottomLocal.data(), bearingForceBottom.data(),
                                              3, MPI_DOUBLE, MPI_SUM, mpiCommunicator), "MPI_Allreduce");

  MPIUtility::handleReturnValue(MPI_Allreduce(bearingMomentBottomLocal.data(), bearingMomentBottom.data(),
                                              3, MPI_DOUBLE, MPI_SUM, mpiCommunicator), "MPI_Allreduce");

  MPIUtility::handleReturnValue(MPI_Allreduce(bearingForceTopLocal.data(), bearingForceTop.data(),
                                              3, MPI_DOUBLE, MPI_SUM, mpiCommunicator), "MPI_Allreduce");

  MPIUtility::handleReturnValue(MPI_Allreduce(bearingMomentTopLocal.data(), bearingMomentTop.data(),
                                              3, MPI_DOUBLE, MPI_SUM, mpiCommunicator), "MPI_Allreduce");


}

} // namespace
<|MERGE_RESOLUTION|>--- conflicted
+++ resolved
@@ -181,13 +181,8 @@
 #ifndef NDEBUG
   VLOG(1) << "fictitiousPK2Stress: " << fictitiousPK2Stress << ", inverseRightCauchyGreen: " << inverseRightCauchyGreen << ", J: " << J << ", p: " << pressure;
   VLOG(1) << "decoupledFormFactors: " << decoupledFormFactor1 << ", " << decoupledFormFactor2 << ", " << decoupledFormFactor4 << ", " << decoupledFormFactor5;
-<<<<<<< HEAD
-  VLOG(1) << "fiberDirection: " << fiberDirection << ", C: " << rightCauchyGreen;
-  VLOG(1) << "elementNoLocalv: " << elementNoLocalv << ", parameterVector: " << parameterVector << std::endl;
-=======
   VLOG(1) << "elementNoLocalv: " << elementNoLocalv << ", parameterVector: " << parameterVector << std::endl;
   VLOG(1) << "fiberDirection: " << fiberDirection << ", C: " << rightCauchyGreen << ", J: " << J << ", factorJ23: " << factorJ23;
->>>>>>> 68cb8708
 #endif
 
   // decoupled form of strain energy function
