#pragma once

#include <Python.h>  // has to be the first included header
#include "time_stepping_scheme/02_time_stepping_scheme_ode.h"
#include "interfaces/runnable.h"
#include "data_management/specialized_solver/multidomain.h"
#include "control/dihu_context.h"
#include "partition/rank_subset.h"

namespace TimeSteppingScheme
{

/** A specialized solver for the multidomain equation, as formulated by Thomas Klotz (2017)
 *
 * The system to be solved here is
 *
 * [ -dt/(a_mk*c_mk)*M^{-1}*K_ik + I   ...   -dt/(a_mk*c_mk)*M^{-1}*K   ] [V_mk^(i+1)  ]   [V_mk^(i)]
 * [  ...                                     ...                       ]*[...         ] = [       ]
 * [ f_rk * K_ik                       ...    K_ei                      ] [phi_e^(i+1) ]   [       ]
 *
 * V_mk^(i) is computed by the 0D part.
 * The two output connection slots are V_mk^(i) and V_mk^(i+1),
 * where V_mk^(i) is the input and should be connected to the output of the reaction term.
 * V_mk^(i+1) is the output and should be connected to the input of the reaction term.
 *
 * There are two additional output connection slots, active_stress_k (input of active stress from subcellular solver)
 * and active_stress_total (output of total active stress)
 */
template<typename FiniteElementMethodPotentialFlow,typename FiniteElementMethodDiffusion>
class MultidomainSolver :
  public TimeSteppingScheme, public Runnable
{
public:
  typedef typename FiniteElementMethodDiffusion::FunctionSpace FunctionSpace;
  typedef typename Data::Multidomain<typename FiniteElementMethodDiffusion::FunctionSpace>::FieldVariableType FieldVariableType;
  typedef typename Data::Multidomain<typename FiniteElementMethodDiffusion::FunctionSpace> Data;
  typedef typename Data::SlotConnectorDataType SlotConnectorDataType;

  //! constructor
  MultidomainSolver(DihuContext context);

  //! advance simulation by the given time span, data in solution is used, afterwards new data is in solution
  void advanceTimeSpan(bool withOutputWritersEnabled = true);

  //! initialize components of the simulation
  void initialize();

  //! run the simulation
  void run();

  //! call the output writer on the data object, output files will contain currentTime, with callCountIncrement !=1 output timesteps can be skipped
  virtual void callOutputWriter(int timeStepNo, double currentTime, int callCountIncrement = 1);

  //! return the data object
  Data &data();

  //! get the data that will be transferred in the operator splitting to the other term of the splitting
  //! the transfer is done by the slot_connector_data_transfer class
  std::shared_ptr<SlotConnectorDataType> getSlotConnectorData();

protected:

  //! update the system matrix after the geometry has changed, this is done in advanceTimeSpan, if the option "updateSystemMatrixEveryTimestep" is True
  virtual void updateSystemMatrix();

  //! initialize everything except the matrices and vectors, this will also be called by the inherited class
  void initializeObjects();

  //! initialize the matrices and vectors
  void initializeMatricesAndVectors();

  //! assemble the sub matrices of the system matrix, that is a block matrix containing stiffness matrices of the diffusion sub problems
  virtual void setSystemMatrixSubmatrices(double timeStepWidth);

  //! create the nested and single system matrix from the initialized submatrices
  void createSystemMatrixFromSubmatrices();

  //! solve the linear system of equations of the implicit scheme with rightHandSide_ and solution_
  virtual void solveLinearSystem();

  //! initialize the relative factors fr_k
  void initializeCompartmentRelativeFactors();

  //! from the compartments active stress values compute the total active stress
  void computeTotalActiveStress();

  //! set in the Petsc preconditioner object the information about matrix blocks for block jacobi and the node positions (PCSetCoordinates)
  virtual void setInformationToPreconditioner();

  //! initialize all information for the linearSolver_ object, also set information to preconditioner
  virtual void initializeLinearSolver();

  Data dataMultidomain_;  //< the data object of the multidomain solver which stores all field variables and matrices

  FiniteElementMethodPotentialFlow finiteElementMethodPotentialFlow_;   //< the finite element object that is used for the Laplace problem of the potential flow, needed for the fiber directions
  std::vector<FiniteElementMethodDiffusion> finiteElementMethodDiffusionCompartment_;   //< the finite element object that is used for the diffusion of the compartments, with prefactor f_r
  FiniteElementMethodDiffusion finiteElementMethodDiffusion_;   //< the finite element object that is used for the diffusion with diffusion tensor sigma_i, without prefactor
  FiniteElementMethodDiffusion finiteElementMethodDiffusionTotal_;   //< the finite element object that is used for the diffusion with diffusion tensor (sigma_i + sigma_e), bottom right block of system matrix

  std::shared_ptr<Solver::Linear> linearSolver_;              //< the linear solver used for solving the system
  std::shared_ptr<Solver::Linear> alternativeLinearSolver_;   //< the linear solver used when the first solver diverges
  std::shared_ptr<Partition::RankSubset> rankSubset_;         //< the rankSubset for all involved ranks

  int nCompartments_;                         //< the number of instances of the diffusion problem, or the number of motor units
  Mat nestedSystemMatrix_;                    //< nested Petsc Mat, the system matrix which has more components than dofs, later this should be placed inside the data object
  Vec nestedSolution_;                        //< nested Petsc Vec, solution vector
  Vec nestedRightHandSide_;                   //< nested Petsc Vec, rhs
  Mat singleSystemMatrix_;                    //< non-nested Petsc Mat that contains all entries, the system matrix
  Mat singlePreconditionerMatrix_;            //< non-nested Petsc Mat that contains the preconditioner matrix
  Vec singleSolution_;                        //< non-nested Petsc Vec, solution vector
  Vec singleRightHandSide_;                   //< non-nested Petsc Vec, distributed rhs

  std::vector<Vec> subvectorsRightHandSide_;  //< the sub vectors that are used in the nested vector nestedRightHandSide_
  std::vector<Vec> subvectorsSolution_;       //< the sub vectors that are used in the nested vector nestedSolution_
  std::vector<Mat> submatricesSystemMatrix_;  //< the sub matrices of the whole system matrix
  std::vector<Mat> submatricesPreconditionerMatrix_;  //< the sub matrices of the matrix used as preconditioner
  int nColumnSubmatricesSystemMatrix_;           //< number of rows of nested submatrices in the system matrix

  std::vector<double> am_, cm_;  //< the Am and Cm prefactors for the compartments, Am = surface-volume ratio, Cm = capacitance
  bool initialGuessNonzero_;     //< if the initial guess should be set to the last solution
  bool showLinearSolverOutput_;  //< if convergence information of the linear solver in every timestep should be printed
  int lastNumberOfIterations_;   //< the number of iterations that were needed the last time to solve the linear system
  double timeStepWidthOfSystemMatrix_;        //< the timestep width that was used to setup the system matrix
  bool useSymmetricPreconditionerMatrix_;     //< if the symmetric preconditioner matrix should be set up
  bool updateSystemMatrixEveryTimestep_;      //< if the system matrix will be rebuild every first time step, this is needed if the geometry changes
  int updateSystemMatrixInterval_;            //< interval when the system matrix should be rebuild, counting only calls to advanceTimeStep
  int recreateLinearSolverInterval_;          //< interval when linearSolver_ object gets deleted and recreated, to remedy memory leaks of the PETSc implementation of some solvers
<<<<<<< HEAD
  bool setDirichletBoundaryCondition_;        //< if the last dof of the fat layer (MultidomainWithFatSolver) or the extracellular space (MultidomainSolver) should have a 0 Dirichlet boundary condition
  bool setDirichletBoundaryConditionPhiE_;    //< if the last dof of the extracellular space should have a 0 Dirichlet boundary condition
=======
  bool setDirichletBoundaryConditionPhiB_;    //< if the last dof of the fat layer (MultidomainWithFatSolver) or the extracellular space (MultidomainSolver) should have a 0 Dirichlet boundary condition
  bool setDirichletBoundaryConditionPhiE_;    //< if the last dof of the extracellular space should have a 0 Dirichlet boundary condition
  bool resetToAverageZeroPhiB_;               //< if a constant should be added to the phi_b part of the solution vector after every solve, such that the average is zero
  bool resetToAverageZeroPhiE_;               //< if a constant should be added to the phi_e part of the solution vector after every solve, such that the average is zero
>>>>>>> 8b1749a2
};

}  // namespace

#include "specialized_solver/multidomain_solver/multidomain_solver.tpp"<|MERGE_RESOLUTION|>--- conflicted
+++ resolved
@@ -125,15 +125,10 @@
   bool updateSystemMatrixEveryTimestep_;      //< if the system matrix will be rebuild every first time step, this is needed if the geometry changes
   int updateSystemMatrixInterval_;            //< interval when the system matrix should be rebuild, counting only calls to advanceTimeStep
   int recreateLinearSolverInterval_;          //< interval when linearSolver_ object gets deleted and recreated, to remedy memory leaks of the PETSc implementation of some solvers
-<<<<<<< HEAD
-  bool setDirichletBoundaryCondition_;        //< if the last dof of the fat layer (MultidomainWithFatSolver) or the extracellular space (MultidomainSolver) should have a 0 Dirichlet boundary condition
-  bool setDirichletBoundaryConditionPhiE_;    //< if the last dof of the extracellular space should have a 0 Dirichlet boundary condition
-=======
   bool setDirichletBoundaryConditionPhiB_;    //< if the last dof of the fat layer (MultidomainWithFatSolver) or the extracellular space (MultidomainSolver) should have a 0 Dirichlet boundary condition
   bool setDirichletBoundaryConditionPhiE_;    //< if the last dof of the extracellular space should have a 0 Dirichlet boundary condition
   bool resetToAverageZeroPhiB_;               //< if a constant should be added to the phi_b part of the solution vector after every solve, such that the average is zero
   bool resetToAverageZeroPhiE_;               //< if a constant should be added to the phi_e part of the solution vector after every solve, such that the average is zero
->>>>>>> 8b1749a2
 };
 
 }  // namespace
