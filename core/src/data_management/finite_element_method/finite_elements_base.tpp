--- conflicted
+++ resolved
@@ -107,11 +107,8 @@
   LOG(DEBUG) << "d=" << this->functionSpace_->dimension()
     << ", number of diagonal non-zeros: " << diagonalNonZeros << ", number of off-diagonal non-zeros: " <<offdiagonalNonZeros;
 
-<<<<<<< HEAD
-=======
   int nComponents = 1;
   LOG(DEBUG) << "create new stiffnessMatrix";
->>>>>>> 1cb8dd40
   this->stiffnessMatrix_ = std::make_shared<PartitionedPetscMat<FunctionSpaceType>>(meshPartition, nComponents, diagonalNonZeros, offdiagonalNonZeros, "stiffnessMatrix");
 
 }
