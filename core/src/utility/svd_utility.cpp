#include "utility/svd_utility.h"

#include <iostream>
#include <vector>
#include <string>
#include <fstream>
using namespace std;

<<<<<<< HEAD
// applies SVD and returns vt
=======
//! m columns and n rows
>>>>>>> 97747b5d
std::vector<double> SvdUtility::getSVD(vector<double> aData, int m, int n)
{
  /*
   * lda = ldu = length(column)
   * ldvt= length(row)
   * s = singular values
   * superb = array to store intermediate results
   * a = matrix which we want to decomposite as 1D-array
   * 
   * */



  double a[aData.size()];
  copy(aData.begin(), aData.end(), a);
  // Spalten    Zeilen
  // int m = 6, n = 5;

  /* double a[m*n] = {
            8.79,  6.11, -9.15,  9.57, -3.49,  9.84,
            9.93,  6.91, -7.93,  1.64,  4.02,  0.15,
            9.83,  5.04,  4.86,  8.83,  9.80, -8.99,
            5.45, -0.27,  4.85,  0.74, 10.00, -6.02,
            3.16,  7.98,  3.01,  5.80,  4.27, -5.31
        };
  **/
  int lda = m, ldu = m, ldvt = n;
  int matrix_order = LAPACK_COL_MAJOR;
  //int matrix_order = LAPACK_ROW_MAJOR;
  int minmn = std::min(m,n) - 1;
  double s[n], u[ldu*m], vt[ldvt*n], superb[minmn];

  LAPACKE_dgesvd(matrix_order, 'a', 'a', m, n, a, lda, s, u, ldu, vt, ldvt, superb);

  for(int i = 0; i < ldvt*n; i++)
    {
      cout << vt[i] << endl;
    }

  return std::vector<double>(vt, vt + sizeof vt / sizeof vt[0]);;
}

// reads CSV cell by cell as vector
std::vector<double> SvdUtility::readCSV(string filename)
{
  ifstream data(filename);
  string line;
  vector<double> parsedCsv;
  int i, j = 0;
  while(getline(data, line))
    {
      stringstream lineStream(line);
      i++;
      string cell;
      j = 0;
      while(getline(lineStream,cell,','))
	{
	  parsedCsv.push_back(stof(cell));
	  j++;
	}
      // cout << i << endl;
      // cout << j << endl;
    }
  return parsedCsv;
}

// reads specified rows of CSV cell by cell as vector
std::vector<double> SvdUtility::readCSV(string filename, int rows)
{
  ifstream data(filename);
  string line;
  vector<double> parsedCsv;
  for(int i = 0; i < rows; i++)
    {
      getline(data, line);
      stringstream lineStream(line);
      string cell;
      while(getline(lineStream,cell,','))
	{
	  parsedCsv.push_back(stof(cell));
	}
    }
  return parsedCsv;
}

// writes vector cell by cell as CSV
void SvdUtility::writeCSV(string filename, std::vector<double> values, int m, int n)
{
  ofstream data;
  data.open(filename);
  for(int i = 0; i < m; i++)
    {
      for(int j = 0; j < n; j++)
	{
	  data << std::to_string(values[i*m + j]) << ",";
	}
      data << "\n";
    }
  data.close();
}

// returns number of rows of CSV
int SvdUtility::getCSVRowCount(string filename)
{
  ifstream data(filename);
  string line;
  int i = 0;
  while(getline(data, line))
    {
      stringstream lineStream(line);
      i++;
    }
  return i;
}

// returns number of columns of CSV
int SvdUtility::getCSVColumnCount(string filename)
{
  ifstream data(filename);
  string line;
  vector<double> parsedCsv;
  int j = 0;
  if(getline(data, line))
    {
      stringstream lineStream(line);
      string cell;
      while(getline(lineStream,cell,','))
	{
	  parsedCsv.push_back(stof(cell));
	  j++;
	}
    }
  return j;
}<|MERGE_RESOLUTION|>--- conflicted
+++ resolved
@@ -6,11 +6,8 @@
 #include <fstream>
 using namespace std;
 
-<<<<<<< HEAD
 // applies SVD and returns vt
-=======
-//! m columns and n rows
->>>>>>> 97747b5d
+// m columns and n rows
 std::vector<double> SvdUtility::getSVD(vector<double> aData, int m, int n)
 {
   /*
