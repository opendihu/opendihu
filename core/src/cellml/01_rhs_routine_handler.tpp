--- conflicted
+++ resolved
@@ -29,9 +29,8 @@
    *   existing>new. 
    * this means: "Save time where possible!"
    */
-
   std::string libraryFilename;
-  forceRecompileRhs_ = PythonUtility::getOptionBool(this->specificSettings_, "forceRecompileRhs", true);
+  forceRecompileRhs_ = PythonUtility::getOptionBool(this->specificSettings_, "forceRecompileRhs", true);  // TODO: rename to useLibraryFile
 
   if(!forceRecompileRhs_)
   { //try open library file
@@ -41,13 +40,11 @@
       //default set in PythonUtility::getOptionString(...)
     }     
     libraryFilename = PythonUtility::getOptionString(this->specificSettings_, "libraryFilename", "lib.so");
-    loadRhsLibrary(libraryFilename);
   }
   else // forceRecompileRhs_ is set true
   { // will compile lib new
     std::string gpuSourceFilename;
     std::string simdSourceFilename;
-    std::string compileCommandOptions;
     std::string SourceFilenameToUse;
     std::stringstream compileCommand;
 
@@ -63,9 +60,9 @@
       }
       SourceFilenameToUse = gpuSourceFilename;
 #ifdef NDEBUG
-      compileCommandOptions = "gcc -fPIC -fopenmp -O3 -shared -lm -x c -o ";
+      compileCommandOptions = "gcc -fPIC -fopenmp -O3 -shared -lm -x c ";
 #else
-      compileCommandOptions = "gcc -fPIC -fopenmp -O0 -ggdb -shared -lm -x c -o ";
+      compileCommandOptions = "gcc -fPIC -fopenmp -O0 -ggdb -shared -lm -x c ";
 #endif
     }
     else // use simd version if there was no simd- or gpu- sourceFilename key specified at all in python config. 
@@ -84,92 +81,70 @@
       }
       SourceFilenameToUse = simdSourceFilename;
 #ifdef NDEBUG
-      compileCommandOptions = "gcc -fPIC -O3 -ftree-vectorize -fopt-info-vec-optimized=vectorizer_optimized.log -shared -lm -x c -o ";
+      // other possible options
+      // -fopt-info-vec-missed=vectorizer_missed.log 
+      // -fopt-info-vec-all=vectorizer_all.log 
+      compileCommandOptions = "gcc -fPIC -O3 -ftree-vectorize -fopt-info-vec-optimized=vectorizer_optimized.log -shared -lm -x c ";
 #else
-      compileCommandOptions = "gcc -fPIC -O0 -ggdb -shared -lm -x c -o ";
+      compileCommandOptions = "gcc -fPIC -O0 -ggdb -shared -lm -x c ";
 #endif
     }
     // compile source file to a library
-    libraryFilename = "lib.so";
-    bool libraryFilenameSetWithNInstances = false;
+    std::stringstream s;
+    s << "lib/"+StringUtility::extractBasename(this->sourceFilename_) << "_" << this->nInstances_ << ".so";
+    libraryFilename = s.str();
+    
     if (PythonUtility::hasKey(this->specificSettings_, "libraryFilename"))
     {
-      libraryFilename = PythonUtility::getOptionString(this->specificSettings_, "libraryFilename", "lib.so");
-    }
-    else 
-    {
-      std::stringstream s;
-      s << "lib/"+StringUtility::extractBasename(this->sourceFilename_) << "_" << this->nInstances_ << ".so";
-      libraryFilename = s.str();
-      libraryFilenameSetWithNInstances = true;
-    }
-<<<<<<< HEAD
+      std::string unusedLibraryFilename = PythonUtility::getOptionString(this->specificSettings_, "libraryFilename", "lib.so");
+      LOG(WARNING) << "You have specified a libraryFilename called \"" << unusedLibraryFilename << "\", but useLibraryFile is set to False. " 
+        << "If you want to use the provided library, set useLibraryFile to True in the config. The generated library file will be \"" << libraryFilename << "\".";
+    }
+    
+    // create path if it does not exist
     if (libraryFilename.find("/") != std::string::npos)
     {
       std::string path = libraryFilename.substr(0, libraryFilename.rfind("/"));
       int ret = system((std::string("mkdir -p ")+path).c_str());
       
-=======
-
-    bool doCompilation = true;
-    forceRecompileRhs_ = PythonUtility::getOptionBool(this->specificSettings_, "forceRecompileRhs", true);
-    if (!forceRecompileRhs_)
-    {
-      // check if the library file already exists
-      std::ifstream file;
-      file.open(libraryFilename);
-      if (file.is_open())
-      {
-        LOG(DEBUG) << "Library \"" << libraryFilename << "\" already exists, do not recompile (set forceRecompileRhs to True to force recompilation).";
-        doCompilation = false;
-        file.close();
-      }
-    }
-
-    int rankNo = DihuContext::ownRankNo();
-    if (doCompilation && libraryFilenameSetWithNInstances)
-    {
-      // gather what number of instances all ranks have
-      int nRanksCommunicator = this->functionSpace_->meshPartition()->nRanks();
-      int ownRankNoCommunicator = this->functionSpace_->meshPartition()->ownRankNo();
-      std::vector<int> nInstancesRanks(nRanksCommunicator);
-
-      LOG(DEBUG) << "Library filename was not specified, use own naming scheme. Communicator has " << nRanksCommunicator << " ranks";
-
-      nInstancesRanks[ownRankNoCommunicator] = this->nInstances_;
-
-      MPIUtility::handleReturnValue(MPI_Allgather(MPI_IN_PLACE, 0, MPI_DATATYPE_NULL, nInstancesRanks.data(),
-                                                  1, MPI_INT, this->functionSpace_->meshPartition()->mpiCommunicator()), "MPI_Allgather");
-
-      // determine if this rank should do compilation, such that each nInstances is compiled only once, by the rank with lowest number
-      int i = 0;
-      int rankWhichCompilesLibrary = 0;
-      for (std::vector<int>::iterator iter = nInstancesRanks.begin(); iter != nInstancesRanks.end(); iter++, i++)
-      {
-        if (*iter == this->nInstances_)
-        {
-          rankWhichCompilesLibrary = i;
-          break;
-        }
-      }
-
-      LOG(DEBUG) << "library will be compiled on rank " << rankWhichCompilesLibrary;
-
-      // if there is a rank with lower number that has the same nInstances, this one should compile the library, not the own rank
-      if (rankWhichCompilesLibrary != ownRankNoCommunicator)
-      {
-        LOG(DEBUG) << "we are the wrong rank, do not compile library";
-        doCompilation = false;
-      }
-      else
-      {
-        LOG(DEBUG) << "compile on this rank";
-      }
-    }
-
+      if (ret != 0)
+      {
+        LOG(ERROR) << "Could not create path \"" << path << "\".";
+      }
+    }
     
-    if (doCompilation)  //  && rankNo == 0: only recompile on rank 0, does not work, because rank 1 may need a different library than rank 0
-    {
+    int rankNoWorldCommunicator = DihuContext::ownRankNo();
+
+    // gather what number of instances all ranks have
+    int nRanksCommunicator = this->functionSpace_->meshPartition()->nRanks();
+    int ownRankNoCommunicator = this->functionSpace_->meshPartition()->ownRankNo();
+    std::vector<int> nInstancesRanks(nRanksCommunicator);
+
+    LOG(DEBUG) << "Communicator has " << nRanksCommunicator << " ranks";
+
+    nInstancesRanks[ownRankNoCommunicator] = this->nInstances_;
+
+    MPIUtility::handleReturnValue(MPI_Allgather(MPI_IN_PLACE, 0, MPI_DATATYPE_NULL, nInstancesRanks.data(),
+                                                1, MPI_INT, this->functionSpace_->meshPartition()->mpiCommunicator()), "MPI_Allgather");
+
+    // determine if this rank should do compilation, such that each nInstances is compiled only once, by the rank with lowest number
+    int i = 0;
+    int rankWhichCompilesLibrary = 0;
+    for (std::vector<int>::iterator iter = nInstancesRanks.begin(); iter != nInstancesRanks.end(); iter++, i++)
+    {
+      if (*iter == this->nInstances_)
+      {
+        rankWhichCompilesLibrary = i;
+        break;
+      }
+    }
+
+    LOG(DEBUG) << "library will be compiled on rank " << rankWhichCompilesLibrary;
+    
+    if (rankWhichCompilesLibrary == ownRankNoCommunicator)
+    {
+      LOG(DEBUG) << "compile on this rank";
+      
       if (libraryFilename.find("/") != std::string::npos)
       {
         std::string path = libraryFilename.substr(0, libraryFilename.rfind("/"));
@@ -182,20 +157,12 @@
       }
      
       std::stringstream compileCommand;
-      // -ftree-vectorize -fopt-info-vec-missed -fopt-info-vec-optimized
-#ifdef NDEBUG
-      // release version
-      std::string optimizationFlags = "-O3 -ftree-vectorize -fopt-info-vec-optimized=vectorizer_optimized.log";
-#else
-      // debug version
-      std::string optimizationFlags = "-O0 -ggdb";
-#endif
-
-      // compile library to filename with "*.rankNo", then wait (different wait times for ranks), then rename file to without "*.rankNo"
-      compileCommand << "gcc -fPIC " << optimizationFlags << " -shared -lm -x c "
-        << "-o " << libraryFilename << "." << rankNo << " " << simdSourceFilename
-        << " && sleep " << int((rankNo%100)/10+1)
-        << " && mv " << libraryFilename << "." << rankNo << " " << libraryFilename;
+      
+      // compile library to filename with "*.rankNoWorldCommunicator", then wait (different wait times for ranks), then rename file to without "*.rankNoWorldCommunicator"
+      compileCommand << compileCommandOptions
+        << " -o " << libraryFilename << "." << rankNoWorldCommunicator << " " << SourceFilenameToUse
+        << " && sleep " << int((rankNoWorldCommunicator%100)/10+1)
+        << " && mv " << libraryFilename << "." << rankNoWorldCommunicator << " " << libraryFilename;
 
       int ret = system(compileCommand.str().c_str());
       if (ret != 0)
@@ -207,68 +174,22 @@
       {
         LOG(DEBUG) << "Compilation successful. Command: \"" << compileCommand.str() << "\".";
       }
-
-      // repeat compilation with different GCC vectorizer outputs
-  #if 0
-      compileCommand.str("");
-      compileCommand << "gcc -fPIC -O3 -ftree-vectorize -fopt-info-vec-missed=vectorizer_missed.log -shared -lm -x c -o " << libraryFilename << " " << simdSourceFilename;
-      ret = system(compileCommand.str().c_str());
-      if (ret != 0)
-      {
-        LOG(DEBUG) << "Compilation failed. Command: \"" << compileCommand.str() << "\".";
-      }
-      else
-      {
-        LOG(DEBUG) << "Compilation successful. Command: \"" << compileCommand.str() << "\".";
-      }
-      compileCommand.str("");
-      compileCommand << "gcc -fPIC -O3 -ftree-vectorize -fopt-info-vec-all=vectorizer_all.log -shared -lm -x c -o " << libraryFilename << " " << simdSourceFilename;
-      ret = system(compileCommand.str().c_str());
->>>>>>> 8538837a
-      if (ret != 0)
-      {
-        LOG(ERROR) << "Could not create path \"" << path << "\".";
-      }
-<<<<<<< HEAD
-=======
-      else
-      {
-        LOG(DEBUG) << "Compilation successful. Command: \"" << compileCommand.str() << "\".";
-      }
-  #endif
-
-    }
-
-    if (libraryFilenameSetWithNInstances)
-    {
-      LOG(DEBUG) << "wait until library has been compiled";
-      // barrier to wait until the one rank that compiles the library has finished
-      MPIUtility::handleReturnValue(MPI_Barrier(this->functionSpace_->meshPartition()->mpiCommunicator()), "MPI_Barrier");
->>>>>>> 8538837a
-    }
-    compileCommand << compileCommandOptions << libraryFilename << " " << SourceFilenameToUse;
-    int ret = system(compileCommand.str().c_str());
-    if (ret != 0)
-    {
-      LOG(ERROR) << "Compilation failed. Command: \"" << compileCommand.str() << "\".";
-      libraryFilename = "";
     }
     else
     {
-      LOG(DEBUG) << "Compilation successful. Command: \"" << compileCommand.str() << "\".";
-    }
-    loadRhsLibrary(libraryFilename);
+      LOG(DEBUG) << "we are the wrong rank, do not compile library " 
+        << "wait until library has been compiled";
+    }
+    
+    // barrier to wait until the one rank that compiles the library has finished
+    MPIUtility::handleReturnValue(MPI_Barrier(this->functionSpace_->meshPartition()->mpiCommunicator()), "MPI_Barrier");
   }
+
+  loadRhsLibrary(libraryFilename);
 }
 
-<<<<<<< HEAD
-
-template<int nStates>
-bool RhsRoutineHandler<nStates>::
-=======
 template<int nStates, typename FunctionSpaceType>
 bool RhsRoutineHandler<nStates,FunctionSpaceType>::
->>>>>>> 8538837a
 loadRhsLibrary(std::string libraryFilename)
 {
  
@@ -314,6 +235,7 @@
     else if (rhsRoutineGPU_)
     {
       // if the gpu-processed rhs function (with openmp 4.5 pragmas) is present in the library, we can directly use it and we are done in this method.
+      rhsRoutine_ = rhsRoutineGPU_;
       return true;
     }
     else if (rhsRoutineOpenCMISS_)
@@ -690,17 +612,17 @@
 
     // write out source file
     std::stringstream s;
-    s << StringUtility::extractBasename(this->sourceFilename_) << "_simd.c";
+    s << "src/" << StringUtility::extractBasename(this->sourceFilename_) << "_simd.c";  // standard file name for SIMD source is subfolder "src" and "_simd.c" suffix
     simdSourceFilename = s.str();
     if (PythonUtility::hasKey(this->specificSettings_, "simdSourceFilename"))
     {
       simdSourceFilename = PythonUtility::getOptionString(this->specificSettings_, "simdSourceFilename", "");
     }
 
-    // add .rankNo to simd source filename
+    // add .rankNoWorldCommunicator to simd source filename
     s.str("");
-    int rankNo = DihuContext::ownRankNo();
-    s << simdSourceFilename << "." << rankNo;
+    int rankNoWorldCommunicator = DihuContext::ownRankNo();
+    s << simdSourceFilename << "." << rankNoWorldCommunicator;
     simdSourceFilename = s.str();
 
     std::ofstream simdSourceFile(simdSourceFilename.c_str());
@@ -720,7 +642,6 @@
   return true;
 }
 
-<<<<<<< HEAD
 
 // given a normal cellml source file for rhs routine, create a third file for gpu acceleration. @return: if successful
 template<int nStates>
@@ -746,7 +667,6 @@
     std::stringstream source;
     source << sourceFile.rdbuf();
     sourceFile.close();
-
     bool discardOpenBrace = false;   // if the next line consisting of only "{" should be discarded
     std::stringstream gpuSource;
     
@@ -1037,7 +957,7 @@
 
     // write out source file
     std::stringstream s;
-    s << StringUtility::extractBasename(this->sourceFilename_) << "_simd.c";
+    s << "src/" << StringUtility::extractBasename(this->sourceFilename_) << "_gpu.c";
     gpuSourceFilename = s.str();
     if (PythonUtility::hasKey(this->specificSettings_, "gpuSourceFilename"))
     {
@@ -1061,13 +981,8 @@
   return true;
 }
 
-
-template<int nStates>
-bool RhsRoutineHandler<nStates>::
-=======
 template<int nStates, typename FunctionSpaceType>
 bool RhsRoutineHandler<nStates,FunctionSpaceType>::
->>>>>>> 8538837a
 scanSourceFile(std::string sourceFilename, std::array<double,nStates> &statesInitialValues)
 {
   LOG(TRACE) << "scanSourceFile";
