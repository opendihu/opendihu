--- conflicted
+++ resolved
@@ -138,13 +138,8 @@
   for(int dofIndex = 0; dofIndex < nodeDofInformation.dofs.size(); dofIndex++, valuesBegin++)
   {
     dof_no_t dofGlobalNo = nodeDofInformation.dofs[dofIndex];
-    //TODO: global to local
     double value = *valuesBegin;
-<<<<<<< HEAD
     PetscInt vectorIndex = dofGlobalNo;
-=======
-    std::size_t vectorIndex = componentIndex_*nDofs() + dofGlobalNo;
->>>>>>> 3f61b97f
 
     VLOG(2) << " component " << name_ << ", set value: " << value << " at nodeGlobalNo: " << nodeGlobalNo
       << ", componentIndex: " << componentIndex_ << ", nComponents: " << nComponents
@@ -198,11 +193,7 @@
         values.push_back(value);
 
         dof_no_t dofGlobalNo = nodeDofInformation.dofs[blockIndex];
-<<<<<<< HEAD
         PetscInt vectorIndex = dofGlobalNo;
-=======
-        std::size_t vectorIndex = componentIndex_*nDofs() + dofGlobalNo;
->>>>>>> 3f61b97f
         VLOG(2) << "  dofGlobalNo = " << dofGlobalNo << ", vectorIndex = " << vectorIndex;
 
         indices.push_back(vectorIndex);
@@ -262,11 +253,7 @@
   for (dof_no_t dofLocalNo = 0; dofLocalNo < nDofs; dofLocalNo += stride)
   {
     assert(indexNo < nValues);
-<<<<<<< HEAD
     indices[indexNo++] = dofLocalNo;
-=======
-    indices[indexNo++] = componentIndex_*nDofs + dofGlobalNo;
->>>>>>> 3f61b97f
   }
 
   values.resize(nValues);
@@ -276,7 +263,6 @@
 
 template<typename BasisOnMeshType,int nComponents>
 template<int N>
-<<<<<<< HEAD
 void Component<BasisOnMeshType,nComponents>::
 getValues(std::array<dof_no_t,N> dofNosLocal, std::array<double,N> &values)
 {
@@ -292,35 +278,6 @@
 
  VLOG(1) << "Component getValues, " << nValues << " values, componentIndex=" << componentIndex_
    << ", nComponents= " << nComponents << " indices: " << dofNosLocal;
-=======
-void Component<BasisOnMeshType>::
-getValues(std::array<dof_no_t,N> dofGlobalNos, std::array<double,N> &values)
-{
-  // transform global dof no.s to vector indices
-  for (auto &index : dofGlobalNos)
-  {
-    index = componentIndex_*nDofs() +  index;
-  }
-
-  assert (values_);
-  VecGetValues(*values_, N, dofGlobalNos.data(), values.data());
-}
-
-template<typename BasisOnMeshType>
-void Component<BasisOnMeshType>::
-getValues(std::vector<dof_no_t> dofGlobalNos, std::vector<double> &values)
-{
-  const int nValues = dofGlobalNos.size();
-
-  // transform global dof no.s to vector indices
-  for (auto &index : dofGlobalNos)
-  {
-    index = componentIndex_*nDofs() + index;
-  }
-
- VLOG(1) << "Component getValues, " << nValues << " values, componentIndex=" << componentIndex_
-   << ", nComponents= " << nComponents_ << " indices: " << dofGlobalNos;
->>>>>>> 3f61b97f
 
   assert (values_);
 
@@ -328,11 +285,7 @@
   VLOG(1) << "previousSize: " << previousSize;
   values.resize(previousSize+nValues);
   VLOG(1) << "new size: " << values.size();
-<<<<<<< HEAD
   values_->getValues(componentIndex_, nValues, (PetscInt*)dofNosLocal.data(), values.data()+previousSize);
-=======
-  VecGetValues(*values_, nValues, (PetscInt*)dofGlobalNos.data(), values.data()+previousSize);
->>>>>>> 3f61b97f
 
 
   VLOG(1) << "retrieved values: " << values;
@@ -343,11 +296,7 @@
 getValue(node_no_t dofLocalNo)
 {
   double value;
-<<<<<<< HEAD
   std::array<int,1> indices{(int)(dofLocalNo)};
-=======
-  std::array<int,1> indices{(int)(componentIndex_*nDofs() + dofGlobalNo)};
->>>>>>> 3f61b97f
 
   assert (values_);
   values_->getValues(componentIndex_, 1, indices.data(), &value);
@@ -364,17 +313,6 @@
 {
   const std::vector<dof_no_t> &elementDofs = elementToDofMapping_->getElementDofs(elementNo);
 
-<<<<<<< HEAD
-=======
-  std::array<PetscInt, BasisOnMeshType::nDofsPerElement()> indices;
-
-  // transform global dof no.s to vector indices
-  for (int dofIndex = 0; dofIndex < BasisOnMeshType::nDofsPerElement(); dofIndex++)
-  {
-    indices[dofIndex] = componentIndex_*nDofs() + elementDofs[dofIndex];
-  }
-
->>>>>>> 3f61b97f
   assert (values_);
   values_->getValues(componentIndex_, BasisOnMeshType::nDofsPerElement(), elementDofs.data(), values.data());
 }
