#pragma once

#include <Python.h>  // has to be the first included header
#include <memory>

#include "control/types.h"
#include "partition/partitioned_petsc_mat/partitioned_petsc_mat_one_component.h"
#include "function_space/function_space_generic.h"
#include "function_space/function_space.h"
#include "partition/partitioned_petsc_vec/02_partitioned_petsc_vec_for_hyperelasticity.h"

/** A Petsc Mat to be used as stiffness matrix / jacobian in the nonlinear problem
 *  for the quasi_static_hyperelasticity_solver.
 *
 *  Everything related to indexing and number of elements is given by a vector of type
 *  PartitionedPetscVecForHyperelasticity. Read that class to understand how it is done.
 *
 *  The template parameter nDisplacementComponents specifies the number of displacement components and therefore equals 3.
 *
 *  The matrix has the following structure if nDisplacementComponents == 3:
 *
 *  (UU UP)   | 3 rows per dof
 *  (PU PP)   | 1 row per dof
 *
 *  The matrix has the following structure if nDisplacementComponents == 6:
 *
 *  (UU UV UP)   | 3 rows per dof
 *  (VU VV VP)   | 3 rows per dof
 *  (PU PV PP)   | 1 row per dof
 *
 */

template<typename DisplacementsFunctionSpaceType, typename PressureFunctionSpaceType, int nDisplacementComponents = 3>
class PartitionedPetscMatForHyperelasticityBase :
  public PartitionedPetscMatOneComponent<FunctionSpace::Generic, FunctionSpace::Generic>
{
public:

  //! constructor, create square sparse matrix, the number of entries is given by partitionedPetscVecForHyperelasticity
  PartitionedPetscMatForHyperelasticityBase(
    std::shared_ptr<PartitionedPetscVecForHyperelasticity<DisplacementsFunctionSpaceType,PressureFunctionSpaceType,nDisplacementComponents>> partitionedPetscVecForHyperelasticity,
    int nNonZerosDiagonal, int nNonZerosOffdiagonal,
    std::string name);

  //! this is the only special set function to set entries in the jacobian matrix (apart from the vectorized version, below).
  void setValue(int componentNoRow, PetscInt row, int componentNoColumn, PetscInt column, PetscScalar value, InsertMode mode);

<<<<<<< HEAD
=======
  //! this is the only special set function to set entries in the jacobian matrix (apart from the non-vectorized version, above).
  //! Set the given values to all rows and columns of the respective components
  void setValue(int componentNoRow, Vc::int_v row, int componentNoColumn, Vc::int_v column, PetscScalar value, InsertMode mode);

  //! wrapper of MatSetValues for a vectorized value, sets matrix[rows[i],columns[i]] = values[i] for i = 1,..,Vc::double_v::size(), i.e. not matrix[rows[i],columns[j]] = ...
  void setValue(int componentNoRow, Vc::int_v rows, int componentNoColumn, Vc::int_v columns, Vc::double_v values, InsertMode mode);

  //! output the matrix to the file in globalNatural ordering, it has the same form regardless of number of ranks and therefore can be used to compare output with different ranks
  void dumpMatrixGlobalNatural(std::string filename);

>>>>>>> fde6f4fa
  //! get a submatrix of this matrix. If nDisplacementComponents == 6, rowVariableNo and columnVariableNo can be 0,1 or 2 to select U,V or P.
  //! If the matrix does not contain velocities and nDisplacementComponents == 3, rowVariableNo and columnVariableNo can be 0 or 1.
  //! Then, getSubmatrix(0,0) = UU, getSubmatrix(0,1) = UP, getSubmatrix(1,0) = PU, getSubmatrix(1,1) = PP
  Mat getSubmatrix(int rowVariableNo, int columnVariableNo);

protected:

  std::shared_ptr<PartitionedPetscVecForHyperelasticity<DisplacementsFunctionSpaceType,PressureFunctionSpaceType,nDisplacementComponents>>
    partitionedPetscVecForHyperelasticity_;     //< one instance of the corresponding PartitionedPetscVecForHyperelasticity class, which handles all numbering
};

/** Class that adds possibility to dump matrix
 *  This is only possible for structured meshes, not for composite structured meshes
 */
template<typename DisplacementsFunctionSpaceType, typename PressureFunctionSpaceType, int nDisplacementComponents = 3>
class PartitionedPetscMatForHyperelasticity :
  public PartitionedPetscMatForHyperelasticityBase<DisplacementsFunctionSpaceType, PressureFunctionSpaceType, nDisplacementComponents>
{
public:
  using PartitionedPetscMatForHyperelasticityBase<DisplacementsFunctionSpaceType, PressureFunctionSpaceType, nDisplacementComponents>::PartitionedPetscMatForHyperelasticityBase;

  //! output the matrix to the file in globalNatural ordering, it has the same form regardless of number of ranks and therefore can be used to compare output with different ranks
  void dumpMatrixGlobalNatural(std::string filename){}
};

/** class that adds possibility to dump matrix, only for structured meshes, not composite meshes
 */
template<typename PressureFunctionSpaceType, int nDisplacementComponents>
class PartitionedPetscMatForHyperelasticity<
  FunctionSpace::FunctionSpace<Mesh::StructuredDeformableOfDimension<3>,BasisFunction::LagrangeOfOrder<2>>,
  PressureFunctionSpaceType,
  nDisplacementComponents
> :
  public PartitionedPetscMatForHyperelasticityBase<FunctionSpace::FunctionSpace<Mesh::StructuredDeformableOfDimension<3>,BasisFunction::LagrangeOfOrder<2>>, PressureFunctionSpaceType, nDisplacementComponents>
{
public:
  typedef FunctionSpace::FunctionSpace<Mesh::StructuredDeformableOfDimension<3>,BasisFunction::LagrangeOfOrder<2>> DisplacementsFunctionSpaceType;

  using PartitionedPetscMatForHyperelasticityBase<FunctionSpace::FunctionSpace<Mesh::StructuredDeformableOfDimension<3>,BasisFunction::LagrangeOfOrder<2>>, PressureFunctionSpaceType, nDisplacementComponents>::PartitionedPetscMatForHyperelasticityBase;

  //! output the matrix to the file in globalNatural ordering, it has the same form regardless of number of ranks and therefore can be used to compare output with different ranks
  void dumpMatrixGlobalNatural(std::string filename);
};

#include "partition/partitioned_petsc_mat/partitioned_petsc_mat_for_hyperelasticity.tpp"<|MERGE_RESOLUTION|>--- conflicted
+++ resolved
@@ -45,8 +45,6 @@
   //! this is the only special set function to set entries in the jacobian matrix (apart from the vectorized version, below).
   void setValue(int componentNoRow, PetscInt row, int componentNoColumn, PetscInt column, PetscScalar value, InsertMode mode);
 
-<<<<<<< HEAD
-=======
   //! this is the only special set function to set entries in the jacobian matrix (apart from the non-vectorized version, above).
   //! Set the given values to all rows and columns of the respective components
   void setValue(int componentNoRow, Vc::int_v row, int componentNoColumn, Vc::int_v column, PetscScalar value, InsertMode mode);
@@ -57,7 +55,6 @@
   //! output the matrix to the file in globalNatural ordering, it has the same form regardless of number of ranks and therefore can be used to compare output with different ranks
   void dumpMatrixGlobalNatural(std::string filename);
 
->>>>>>> fde6f4fa
   //! get a submatrix of this matrix. If nDisplacementComponents == 6, rowVariableNo and columnVariableNo can be 0,1 or 2 to select U,V or P.
   //! If the matrix does not contain velocities and nDisplacementComponents == 3, rowVariableNo and columnVariableNo can be 0 or 1.
   //! Then, getSubmatrix(0,0) = UU, getSubmatrix(0,1) = UP, getSubmatrix(1,0) = PU, getSubmatrix(1,1) = PP
